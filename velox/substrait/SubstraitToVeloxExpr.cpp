/*
 * Copyright (c) Facebook, Inc. and its affiliates.
 *
 * Licensed under the Apache License, Version 2.0 (the "License");
 * you may not use this file except in compliance with the License.
 * You may obtain a copy of the License at
 *
 *     http://www.apache.org/licenses/LICENSE-2.0
 *
 * Unless required by applicable law or agreed to in writing, software
 * distributed under the License is distributed on an "AS IS" BASIS,
 * WITHOUT WARRANTIES OR CONDITIONS OF ANY KIND, either express or implied.
 * See the License for the specific language governing permissions and
 * limitations under the License.
 */

#include "velox/substrait/SubstraitToVeloxExpr.h"
#include "velox/substrait/TypeUtils.h"
#include "velox/substrait/VariantToVectorConverter.h"
#include "velox/vector/VariantToVector.h"
<<<<<<< HEAD
#include "iostream"
=======
>>>>>>> 1bd6ffb3

using facebook::velox::core::variantArrayToVector;
namespace facebook::velox::substrait {

std::shared_ptr<const core::FieldAccessTypedExpr>
SubstraitVeloxExprConverter::toVeloxExpr(
    const ::substrait::Expression::FieldReference& substraitField,
    const RowTypePtr& inputType) {
  auto typeCase = substraitField.reference_type_case();
  switch (typeCase) {
    case ::substrait::Expression::FieldReference::ReferenceTypeCase::
        kDirectReference: {
      const auto& dRef = substraitField.direct_reference();
      VELOX_CHECK(dRef.has_struct_field(), "Struct field expected.");
      int32_t colIdx = subParser_->parseReferenceSegment(dRef);
      std::optional<int32_t> childIdx;
      if (dRef.struct_field().has_child()) {
        childIdx =
            subParser_->parseReferenceSegment(dRef.struct_field().child());
      }

      const auto& inputTypes = inputType->children();
      const auto& inputNames = inputType->names();
      const int64_t inputSize = inputNames.size();

      if (colIdx >= inputSize) {
        VELOX_FAIL("Missing the column with id '{}' .", colIdx);
      }

      if (!childIdx.has_value()) {
        return std::make_shared<core::FieldAccessTypedExpr>(
            inputTypes[colIdx],
            std::make_shared<core::InputTypedExpr>(inputTypes[colIdx]),
            inputNames[colIdx]);
      } else {
        // Select a subfield in a struct by name.
        if (auto inputColumnType = asRowType(inputTypes[colIdx])) {
          if (childIdx.value() >= inputColumnType->size()) {
            VELOX_FAIL("Missing the subfield with id '{}' .", childIdx.value());
          }
          return std::make_shared<core::FieldAccessTypedExpr>(
              inputColumnType->childAt(childIdx.value()),
              std::make_shared<core::FieldAccessTypedExpr>(
                  inputTypes[colIdx], inputNames[colIdx]),
              inputColumnType->nameOf(childIdx.value()));
        } else {
          VELOX_FAIL("RowType expected.");
        }
      }
      break;
    }
    default:
      VELOX_NYI(
          "Substrait conversion not supported for Reference '{}'", typeCase);
  }
}

std::shared_ptr<const core::ITypedExpr>
SubstraitVeloxExprConverter::toExtractExpr(
    const std::vector<std::shared_ptr<const core::ITypedExpr>>& params,
    const TypePtr& outputType) {
  VELOX_CHECK_EQ(params.size(), 2);
  auto functionArg =
      std::dynamic_pointer_cast<const core::ConstantTypedExpr>(params[0]);
  if (functionArg) {
    // Get the function argument.
    auto variant = functionArg->value();
    if (!variant.hasValue()) {
      VELOX_FAIL("Value expected in variant.");
    }
    // The first parameter specifies extracting from which field.
    // Only year is supported currently.
    std::string from = variant.value<std::string>();

    // The second parameter is the function parameter.
    std::vector<std::shared_ptr<const core::ITypedExpr>> exprParams;
    exprParams.reserve(1);
    exprParams.emplace_back(params[1]);
    if (from == "YEAR") {
      // Use PrestoSql year function.
      return std::make_shared<const core::CallTypedExpr>(
          outputType, std::move(exprParams), "year");
    }
    VELOX_NYI("Extract from {} not supported.", from);
  }
  VELOX_FAIL("Constant is expected to be the first parameter in extract.");
}

std::shared_ptr<const core::ITypedExpr>
SubstraitVeloxExprConverter::toVeloxExpr(
    const ::substrait::Expression::ScalarFunction& sFunc,
    const RowTypePtr& inputType) {
  std::vector<core::TypedExprPtr> params;
  params.reserve(sFunc.arguments().size());
  for (const auto& sArg : sFunc.arguments()) {
    params.emplace_back(toVeloxExpr(sArg.value(), inputType));
  }
  const auto& veloxFunction =
      subParser_->findVeloxFunction(functionMap_, sFunc.function_reference());
  std::string typeName = subParser_->parseType(sFunc.output_type())->type;
<<<<<<< HEAD
  std::cout << "Parsing Velox function: " << veloxFunction << 
    ", output type: " << typeName << std::endl;
=======
>>>>>>> 1bd6ffb3

  if (veloxFunction == "extract") {
    return toExtractExpr(std::move(params), toVeloxType(typeName));
  }

  return std::make_shared<const core::CallTypedExpr>(
      toVeloxType(typeName), std::move(params), veloxFunction);
}

std::shared_ptr<const core::ConstantTypedExpr>
SubstraitVeloxExprConverter::literalsToConstantExpr(
    const std::vector<::substrait::Expression::Literal>& literals) {
  std::vector<variant> variants;
  variants.reserve(literals.size());
  VELOX_CHECK_GE(literals.size(), 0, "List should have at least one item.");
  std::optional<TypePtr> literalType = std::nullopt;
  for (const auto& literal : literals) {
    auto veloxVariant = toVeloxExpr(literal)->value();
    if (!literalType.has_value()) {
      literalType = veloxVariant.inferType();
    }
    variants.emplace_back(veloxVariant);
  }
  VELOX_CHECK(literalType.has_value(), "Type expected.");
  auto varArray = variant::array(variants);
  ArrayVectorPtr arrayVector = variantArrayToVector(varArray.array(), pool_);
  // Wrap the array vector into constant vector.
  auto constantVector =
      BaseVector::wrapInConstant(1 /*length*/, 0 /*index*/, arrayVector);
  return std::make_shared<const core::ConstantTypedExpr>(constantVector);
}

core::TypedExprPtr SubstraitVeloxExprConverter::toVeloxExpr(
    const ::substrait::Expression::SingularOrList& singularOrList,
    const RowTypePtr& inputType) {
  VELOX_CHECK(
      singularOrList.options_size() > 0, "At least one option is expected.");
  auto options = singularOrList.options();
  std::vector<::substrait::Expression::Literal> literals;
  literals.reserve(options.size());
  for (const auto& option : options) {
    VELOX_CHECK(option.has_literal(), "Literal is expected as option.");
    literals.emplace_back(option.literal());
  }

  std::vector<std::shared_ptr<const core::ITypedExpr>> params;
  params.reserve(2);
  // First param is the value, second param is the list.
  params.emplace_back(toVeloxExpr(singularOrList.value(), inputType));
  params.emplace_back(literalsToConstantExpr(literals));
  return std::make_shared<const core::CallTypedExpr>(
      BOOLEAN(), std::move(params), "in");
}

std::shared_ptr<const core::ConstantTypedExpr>
SubstraitVeloxExprConverter::toVeloxExpr(
    const ::substrait::Expression::Literal& substraitLit) {
  auto typeCase = substraitLit.literal_type_case();
  switch (typeCase) {
    case ::substrait::Expression_Literal::LiteralTypeCase::kBoolean:
      return std::make_shared<core::ConstantTypedExpr>(
          variant(substraitLit.boolean()));
    case ::substrait::Expression_Literal::LiteralTypeCase::kI8:
      // SubstraitLit.i8() will return int32, so we need this type conversion.
      return std::make_shared<core::ConstantTypedExpr>(
          variant(static_cast<int8_t>(substraitLit.i8())));
    case ::substrait::Expression_Literal::LiteralTypeCase::kI16:
      // SubstraitLit.i16() will return int32, so we need this type conversion.
      return std::make_shared<core::ConstantTypedExpr>(
          variant(static_cast<int16_t>(substraitLit.i16())));
    case ::substrait::Expression_Literal::LiteralTypeCase::kI32:
      return std::make_shared<core::ConstantTypedExpr>(
          variant(substraitLit.i32()));
    case ::substrait::Expression_Literal::LiteralTypeCase::kFp32:
      return std::make_shared<core::ConstantTypedExpr>(
          variant(substraitLit.fp32()));
    case ::substrait::Expression_Literal::LiteralTypeCase::kI64:
      return std::make_shared<core::ConstantTypedExpr>(
          variant(substraitLit.i64()));
    case ::substrait::Expression_Literal::LiteralTypeCase::kFp64:
      return std::make_shared<core::ConstantTypedExpr>(
          variant(substraitLit.fp64()));
    case ::substrait::Expression_Literal::LiteralTypeCase::kString:
      return std::make_shared<core::ConstantTypedExpr>(
          variant(substraitLit.string()));
    case ::substrait::Expression_Literal::LiteralTypeCase::kNull: {
      auto veloxType =
          toVeloxType(subParser_->parseType(substraitLit.null())->type);
      return std::make_shared<core::ConstantTypedExpr>(
          veloxType, variant::null(veloxType->kind()));
    }
    case ::substrait::Expression_Literal::LiteralTypeCase::kDate:
      return std::make_shared<core::ConstantTypedExpr>(
          variant(substraitLit.date()));
    case ::substrait::Expression_Literal::LiteralTypeCase::kList: {
      // Literals in List are put in a constant vector.
      std::vector<::substrait::Expression::Literal> literals;
      literals.reserve(substraitLit.list().values().size());
      for (const auto& literal : substraitLit.list().values()) {
        literals.emplace_back(literal);
      }
      return literalsToConstantExpr(literals);
    }
    case ::substrait::Expression_Literal::LiteralTypeCase::kVarChar:
      return std::make_shared<core::ConstantTypedExpr>(
          variant(substraitLit.var_char().value()));
    default:
      VELOX_NYI(
          "Substrait conversion not supported for type case '{}'", typeCase);
  }
}

std::shared_ptr<const core::ITypedExpr>
SubstraitVeloxExprConverter::toVeloxExpr(
    const ::substrait::Expression::Cast& castExpr,
    const RowTypePtr& inputType) {
  auto substraitType = subParser_->parseType(castExpr.type());
  auto type = toVeloxType(substraitType->type);
  // TODO add flag in substrait after. now is set false.
  bool nullOnFailure = false;

  std::vector<core::TypedExprPtr> inputs{
      toVeloxExpr(castExpr.input(), inputType)};

  // TODO: refactor this part for input type validation.
  for (const auto& input : inputs) {
    switch (input->type()->kind()) {
      case TypeKind::ARRAY: {
        // Cast from array type is not supported. See CastExpr::applyCast.
        VELOX_UNSUPPORTED("Invalid from type in casting: {}", input->type());
      }
      default: {
      }
    }
  }
  return std::make_shared<core::CastTypedExpr>(type, inputs, nullOnFailure);
}

std::shared_ptr<const core::ITypedExpr>
SubstraitVeloxExprConverter::toVeloxExpr(
    const ::substrait::Expression::IfThen& ifThenExpr,
    const RowTypePtr& inputType) {
  VELOX_CHECK(ifThenExpr.ifs().size() > 0, "If clause expected.");

  // Params are concatenated conditions and results with an optional "else" at
  // the end, e.g. {condition1, result1, condition2, result2,..else}
  std::vector<core::TypedExprPtr> params;
  // If and then expressions are in pairs.
  params.reserve(ifThenExpr.ifs().size() * 2);
  std::optional<TypePtr> outputType = std::nullopt;
  for (const auto& ifThen : ifThenExpr.ifs()) {
    params.emplace_back(toVeloxExpr(ifThen.if_(), inputType));
    const auto& thenExpr = toVeloxExpr(ifThen.then(), inputType);
    // Get output type from the first then expression.
    if (!outputType.has_value()) {
      outputType = thenExpr->type();
    }
    params.emplace_back(thenExpr);
  }

  if (ifThenExpr.has_else_()) {
    params.reserve(1);
    params.emplace_back(toVeloxExpr(ifThenExpr.else_(), inputType));
  }

  VELOX_CHECK(outputType.has_value(), "Output type should be set.");
  if (ifThenExpr.ifs().size() == 1) {
    // If there is only one if-then clause, use if expression.
    return std::make_shared<const core::CallTypedExpr>(
        outputType.value(), std::move(params), "if");
  }
  return std::make_shared<const core::CallTypedExpr>(
      outputType.value(), std::move(params), "switch");
}

std::shared_ptr<const core::ITypedExpr>
SubstraitVeloxExprConverter::toVeloxExpr(
    const ::substrait::Expression& sExpr,
    const RowTypePtr& inputType) {
  std::shared_ptr<const core::ITypedExpr> veloxExpr;
  auto typeCase = sExpr.rex_type_case();
  switch (typeCase) {
    case ::substrait::Expression::RexTypeCase::kLiteral:
      return toVeloxExpr(sExpr.literal());
    case ::substrait::Expression::RexTypeCase::kScalarFunction:
      return toVeloxExpr(sExpr.scalar_function(), inputType);
    case ::substrait::Expression::RexTypeCase::kSelection:
      return toVeloxExpr(sExpr.selection(), inputType);
    case ::substrait::Expression::RexTypeCase::kCast:
      return toVeloxExpr(sExpr.cast(), inputType);
    case ::substrait::Expression::RexTypeCase::kIfThen:
      return toVeloxExpr(sExpr.if_then(), inputType);
    case ::substrait::Expression::RexTypeCase::kSingularOrList:
      return toVeloxExpr(sExpr.singular_or_list(), inputType);
    default:
      VELOX_NYI(
          "Substrait conversion not supported for Expression '{}'", typeCase);
  }
}

} // namespace facebook::velox::substrait<|MERGE_RESOLUTION|>--- conflicted
+++ resolved
@@ -18,10 +18,6 @@
 #include "velox/substrait/TypeUtils.h"
 #include "velox/substrait/VariantToVectorConverter.h"
 #include "velox/vector/VariantToVector.h"
-<<<<<<< HEAD
-#include "iostream"
-=======
->>>>>>> 1bd6ffb3
 
 using facebook::velox::core::variantArrayToVector;
 namespace facebook::velox::substrait {
@@ -122,11 +118,6 @@
   const auto& veloxFunction =
       subParser_->findVeloxFunction(functionMap_, sFunc.function_reference());
   std::string typeName = subParser_->parseType(sFunc.output_type())->type;
-<<<<<<< HEAD
-  std::cout << "Parsing Velox function: " << veloxFunction << 
-    ", output type: " << typeName << std::endl;
-=======
->>>>>>> 1bd6ffb3
 
   if (veloxFunction == "extract") {
     return toExtractExpr(std::move(params), toVeloxType(typeName));
