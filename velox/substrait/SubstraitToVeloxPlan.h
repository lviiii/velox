--- conflicted
+++ resolved
@@ -49,11 +49,8 @@
       memory::MemoryPool* pool,
       bool validationMode = false)
       : pool_(pool), validationMode_(validationMode) {}
-<<<<<<< HEAD
-=======
   /// Used to convert Substrait ExpandRel into Velox PlanNode.
   core::PlanNodePtr toVeloxPlan(const ::substrait::ExpandRel& sExpand);
->>>>>>> 76fd01f6
 
   /// Used to convert Substrait SortRel into Velox PlanNode.
   core::PlanNodePtr toVeloxPlan(const ::substrait::SortRel& sSort);
