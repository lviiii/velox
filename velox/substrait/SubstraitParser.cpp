--- conflicted
+++ resolved
@@ -17,7 +17,6 @@
 #include "velox/substrait/SubstraitParser.h"
 #include "velox/common/base/Exceptions.h"
 #include "velox/substrait/TypeUtils.h"
-#include "iostream"
 
 namespace facebook::velox::substrait {
 
@@ -287,11 +286,6 @@
     uint64_t id) const {
   std::string funcSpec = findSubstraitFuncSpec(functionMap, id);
   std::string funcName = getSubFunctionName(funcSpec);
-<<<<<<< HEAD
-  std::cout << "Parsing Velox Function: " << funcName << 
-    ", funcSpec: " << funcSpec << std::endl;
-=======
->>>>>>> 1bd6ffb3
   return mapToVeloxFunction(funcName);
 }
 
