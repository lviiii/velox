--- conflicted
+++ resolved
@@ -1351,8 +1351,6 @@
   }
 }
 
-<<<<<<< HEAD
-=======
 TEST_F(AggregationTest, distinctWithSpilling) {
   auto vectors = makeVectors(rowType_, 10, 100);
   createDuckDbTable(vectors);
@@ -1410,7 +1408,6 @@
   ASSERT_EQ(toPlanStats(task->taskStats()).at(aggrNodeId).spilledBytes, 0);
 }
 
->>>>>>> 1bd6ffb3
 TEST_F(AggregationTest, groupingSetsOutput) {
   vector_size_t size = 1'000;
   auto data = makeRowVector(
