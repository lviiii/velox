/*
 * Copyright (c) Facebook, Inc. and its affiliates.
 *
 * Licensed under the Apache License, Version 2.0 (the "License");
 * you may not use this file except in compliance with the License.
 * You may obtain a copy of the License at
 *
 *     http://www.apache.org/licenses/LICENSE-2.0
 *
 * Unless required by applicable law or agreed to in writing, software
 * distributed under the License is distributed on an "AS IS" BASIS,
 * WITHOUT WARRANTIES OR CONDITIONS OF ANY KIND, either express or implied.
 * See the License for the specific language governing permissions and
 * limitations under the License.
 */

#include "velox/common/base/tests/GTestUtils.h"
#include "velox/common/testutil/TestValue.h"
#include "velox/dwio/common/tests/utils/BatchMaker.h"
#include "velox/exec/HashJoinBridge.h"
#include "velox/exec/PlanNodeStats.h"
#include "velox/exec/tests/utils/AssertQueryBuilder.h"
#include "velox/exec/tests/utils/Cursor.h"
#include "velox/exec/tests/utils/HiveConnectorTestBase.h"
#include "velox/exec/tests/utils/PlanBuilder.h"
#include "velox/exec/tests/utils/TempDirectoryPath.h"
#include "velox/vector/fuzzer/VectorFuzzer.h"

using namespace facebook::velox;
using namespace facebook::velox::exec;
using namespace facebook::velox::exec::test;
using namespace facebook::velox::common::testutil;

using facebook::velox::test::BatchMaker;

namespace {
struct TestParam {
  int numDrivers;

  explicit TestParam(int _numDrivers) : numDrivers(_numDrivers) {}
};

using SplitInput =
    std::unordered_map<core::PlanNodeId, std::vector<exec::Split>>;

std::function<void(Task* task)> makeAddSplit(
    bool& noMoreSplits,
    SplitInput splits) {
  return [&](Task* task) {
    if (noMoreSplits) {
      return;
    }
    for (auto& [nodeId, nodeSplits] : splits) {
      for (auto& split : nodeSplits) {
        task->addSplit(nodeId, std::move(split));
      }
      task->noMoreSplits(nodeId);
    }
    noMoreSplits = true;
  };
}

// Shuffle batches.
void shuffleBatches(std::vector<RowVectorPtr>& batches) {
  std::default_random_engine rng(1234);
  std::shuffle(std::begin(batches), std::end(batches), rng);
}

// Make batches with random data.
//
// NOTE: if 'batchSize' is 0, then 'numBatches' is ignored and the function
// returns a single empty batch.
std::vector<RowVectorPtr> makeBatches(
    int32_t batchSize,
    int32_t numBatches,
    const RowTypePtr& rowType,
    memory::MemoryPool* pool,
    double nullRatio = 0.1,
    bool shuffle = true) {
  VELOX_CHECK_GE(batchSize, 0);
  VELOX_CHECK_GT(numBatches, 0);

  std::vector<RowVectorPtr> batches;
  batches.reserve(numBatches);
  if (batchSize != 0) {
    VectorFuzzer::Options options;
    options.vectorSize = batchSize;
    options.nullRatio = nullRatio;
    VectorFuzzer fuzzer(options, pool);
    for (int32_t i = 0; i < numBatches; ++i) {
      batches.push_back(fuzzer.fuzzInputRow(rowType));
    }
  } else {
    batches.push_back(RowVector::createEmpty(rowType, pool));
  }
  // NOTE: we generate a number of vectors with a fresh new fuzzer init with
  // the same fix seed. The purpose is to ensure we have sufficient match if
  // we use the row type for both build and probe inputs. Here we shuffle the
  // built vectors to introduce some randomness during the join execution.
  if (shuffle) {
    shuffleBatches(batches);
  }
  return batches;
}

std::vector<RowVectorPtr> makeBatches(
    vector_size_t numBatches,
    std::function<RowVectorPtr(int32_t)> makeVector,
    bool shuffle = true) {
  std::vector<RowVectorPtr> batches;
  batches.reserve(numBatches);
  for (int32_t i = 0; i < numBatches; ++i) {
    batches.push_back(makeVector(i));
  }
  if (shuffle) {
    shuffleBatches(batches);
  }
  return batches;
}

std::vector<RowVectorPtr> mergeBatches(
    std::vector<RowVectorPtr>&& lhs,
    std::vector<RowVectorPtr>&& rhs,
    bool shuffle = false) {
  std::vector<RowVectorPtr> mergedBatches;
  mergedBatches.reserve(lhs.size() + rhs.size());
  std::move(lhs.begin(), lhs.end(), std::back_inserter(mergedBatches));
  std::move(rhs.begin(), rhs.end(), std::back_inserter(mergedBatches));
  if (shuffle) {
    shuffleBatches(mergedBatches);
  }
  return mergedBatches;
}

std::vector<std::string> concat(
    const std::vector<std::string>& a,
    const std::vector<std::string>& b) {
  std::vector<std::string> result;
  result.insert(result.end(), a.begin(), a.end());
  result.insert(result.end(), b.begin(), b.end());
  return result;
}

// Returns aggregated spilled stats by 'task'.
Spiller::Stats taskSpilledStats(const exec::Task& task) {
  Spiller::Stats spilledStats;
  auto stats = task.taskStats();
  for (auto& pipeline : stats.pipelineStats) {
    for (auto op : pipeline.operatorStats) {
      spilledStats.spilledBytes += op.spilledBytes;
      spilledStats.spilledRows += op.spilledRows;
      spilledStats.spilledPartitions += op.spilledPartitions;
    }
  }
  return spilledStats;
}

static uint64_t getOutputPositions(
    const std::shared_ptr<Task>& task,
    const std::string& operatorType) {
  uint64_t count = 0;
  for (const auto& pipelineStat : task->taskStats().pipelineStats) {
    for (const auto& operatorStat : pipelineStat.operatorStats) {
      if (operatorStat.operatorType == operatorType) {
        count += operatorStat.outputPositions;
      }
    }
  }
  return count;
}

// Returns the max hash build spill level by 'task'.
int32_t maxHashBuildSpillLevel(const exec::Task& task) {
  int32_t maxSpillLevel = -1;
  for (auto& pipelineStat : task.taskStats().pipelineStats) {
    for (auto& operatorStat : pipelineStat.operatorStats) {
      if (operatorStat.operatorType == "HashBuild") {
        if (operatorStat.runtimeStats.count("maxSpillLevel") == 0) {
          continue;
        }
        maxSpillLevel = std::max<int32_t>(
            maxSpillLevel, operatorStat.runtimeStats["maxSpillLevel"].max);
      }
    }
  }
  return maxSpillLevel;
}

const std::shared_ptr<const core::HashJoinNode> findJoinNode(
    const core::PlanNodePtr& root,
    const core::PlanNodeId& joinNodeId) {
  std::vector<core::PlanNodePtr> nodes;
  nodes.push_back(root);
  while (!nodes.empty()) {
    std::vector<core::PlanNodePtr> nextNodes;
    for (const auto& node : nodes) {
      if (node->id() == joinNodeId) {
        return std::dynamic_pointer_cast<const core::HashJoinNode>(node);
      }
      const auto childNodes = node->sources();
      std::copy(
          childNodes.begin(), childNodes.end(), std::back_inserter(nextNodes));
    }
    nodes.swap(nextNodes);
  }
  VELOX_UNREACHABLE("Plan node {} is not found", joinNodeId);
  return nullptr;
}

std::pair<int32_t, int32_t> numTaskSpillFiles(const exec::Task& task) {
  int32_t numBuildFiles = 0;
  int32_t numProbeFiles = 0;
  for (auto& pipelineStat : task.taskStats().pipelineStats) {
    for (auto& operatorStat : pipelineStat.operatorStats) {
      if (operatorStat.runtimeStats.count("spillFileSize") == 0) {
        continue;
      }
      if (operatorStat.operatorType == "HashBuild") {
        numBuildFiles += operatorStat.runtimeStats["spillFileSize"].count;
      } else {
        VELOX_CHECK_EQ(operatorStat.operatorType, "HashProbe");
        numProbeFiles += operatorStat.runtimeStats["spillFileSize"].count;
      }
    }
  }
  return {numBuildFiles, numProbeFiles};
}

using JoinResultsVerifier =
    std::function<void(const std::shared_ptr<Task>&, bool)>;

class HashJoinBuilder {
 public:
  HashJoinBuilder(
      memory::MemoryPool& pool,
      DuckDbQueryRunner& duckDbQueryRunner)
      : pool_(pool), duckDbQueryRunner_(duckDbQueryRunner) {
    // Small batches create more edge cases.
    fuzzerOpts_.vectorSize = 10;
    fuzzerOpts_.nullRatio = 0.1;
    fuzzerOpts_.stringVariableLength = true;
    fuzzerOpts_.containerVariableLength = true;
  }

  HashJoinBuilder& numDrivers(int32_t numDrivers) {
    numDrivers_ = numDrivers;
    return *this;
  }

  HashJoinBuilder& planNode(core::PlanNodePtr planNode) {
    VELOX_CHECK_NULL(planNode_);
    planNode_ = planNode;
    return *this;
  }

  HashJoinBuilder& keyTypes(const std::vector<TypePtr>& keyTypes) {
    VELOX_CHECK_NULL(probeType_);
    VELOX_CHECK_NULL(buildType_);
    probeType_ = makeProbeType(keyTypes);
    probeKeys_ = makeKeyNames(keyTypes.size(), "t_");
    buildType_ = makeBuildType(keyTypes);
    buildKeys_ = makeKeyNames(keyTypes.size(), "u_");
    return *this;
  }

  HashJoinBuilder& referenceQuery(const std::string& referenceQuery) {
    referenceQuery_ = referenceQuery;
    return *this;
  }

  HashJoinBuilder& probeType(const RowTypePtr& probeType) {
    VELOX_CHECK_NULL(probeType_);
    probeType_ = probeType;
    return *this;
  }

  HashJoinBuilder& probeKeys(const std::vector<std::string>& probeKeys) {
    probeKeys_ = probeKeys;
    return *this;
  }

  HashJoinBuilder& probeFilter(const std::string& probeFilter) {
    probeFilter_ = probeFilter;
    return *this;
  }

  HashJoinBuilder& probeProjections(
      std::vector<std::string>&& probeProjections) {
    probeProjections_ = std::move(probeProjections);
    return *this;
  }

  HashJoinBuilder& probeVectors(int32_t vectorSize, int32_t numVectors) {
    VELOX_CHECK_NOT_NULL(probeType_);
    VELOX_CHECK(probeVectors_.empty());
    auto vectors = makeVectors(vectorSize, numVectors, probeType_);
    return probeVectors(std::move(vectors));
  }

  HashJoinBuilder& probeVectors(std::vector<RowVectorPtr>&& probeVectors) {
    VELOX_CHECK(!probeVectors.empty());
    if (probeType_ == nullptr) {
      probeType_ = asRowType(probeVectors[0]->type());
    }
    probeVectors_ = std::move(probeVectors);
    // NOTE: there is one value node copy per driver thread and if the value
    // node is not parallelizable, then the associated driver pipeline will be
    // single threaded. 'allProbeVectors_' contains the value vectors fed to
    // all the hash probe drivers, which will be used to populate the duckdb as
    // well.
    allProbeVectors_.reserve(probeVectors_.size() * numDrivers_);
    for (int i = 0; i < numDrivers_; ++i) {
      std::copy(
          probeVectors_.begin(),
          probeVectors_.end(),
          std::back_inserter(allProbeVectors_));
    }
    return *this;
  }

  HashJoinBuilder& buildType(const RowTypePtr& buildType) {
    VELOX_CHECK_NULL(buildType_);
    buildType_ = buildType;
    return *this;
  }

  HashJoinBuilder& buildKeys(const std::vector<std::string>& buildKeys) {
    buildKeys_ = buildKeys;
    return *this;
  }

  HashJoinBuilder& buildFilter(const std::string& buildFilter) {
    buildFilter_ = buildFilter;
    return *this;
  }

  HashJoinBuilder& buildProjections(
      std::vector<std::string>&& buildProjections) {
    buildProjections_ = std::move(buildProjections);
    return *this;
  }

  HashJoinBuilder& buildVectors(int32_t vectorSize, int32_t numVectors) {
    VELOX_CHECK_NOT_NULL(buildType_);
    VELOX_CHECK(buildVectors_.empty());
    auto vectors = makeVectors(vectorSize, numVectors, buildType_);
    return buildVectors(std::move(vectors));
  }

  HashJoinBuilder& buildVectors(std::vector<RowVectorPtr>&& buildVectors) {
    VELOX_CHECK(!buildVectors.empty());
    if (buildType_ == nullptr) {
      buildType_ = asRowType(buildVectors[0]->type());
    }
    buildVectors_ = std::move(buildVectors);
    // NOTE: there is one value node copy per driver thread and if the value
    // node is not parallelizable, then the associated driver pipeline will be
    // single threaded. 'allBuildVectors_' contains the value vectors fed to
    // all the hash build drivers, which will be used to populate the duckdb as
    // well.
    allBuildVectors_.reserve(buildVectors_.size() * numDrivers_);
    for (int i = 0; i < numDrivers_; ++i) {
      std::copy(
          buildVectors_.begin(),
          buildVectors_.end(),
          std::back_inserter(allBuildVectors_));
    }
    return *this;
  }

  HashJoinBuilder& joinType(core::JoinType joinType) {
    joinType_ = joinType;
    return *this;
  }

  HashJoinBuilder& joinFilter(const std::string& joinFilter) {
    joinFilter_ = joinFilter;
    return *this;
  }

  HashJoinBuilder& joinOutputLayout(
      std::vector<std::string>&& joinOutputLayout) {
    joinOutputLayout_ = std::move(joinOutputLayout);
    return *this;
  }

  HashJoinBuilder& outputProjections(
      std::vector<std::string>&& outputProjections) {
    outputProjections_ = std::move(outputProjections);
    return *this;
  }

  HashJoinBuilder& inputSplits(const SplitInput& inputSplits) {
    inputSplits_ = inputSplits;
    return *this;
  }

  HashJoinBuilder& config(const std::string& key, const std::string& value) {
    configs_[key] = value;
    return *this;
  }

  HashJoinBuilder& tracker(
      const std::shared_ptr<memory::MemoryUsageTracker>& tracker) {
    tracker_ = tracker;
    return *this;
  }

  HashJoinBuilder& injectSpill(bool injectSpill) {
    injectSpill_ = injectSpill;
    return *this;
  }

  HashJoinBuilder& maxSpillLevel(int32_t maxSpillLevel) {
    maxSpillLevel_ = maxSpillLevel;
    return *this;
  }

  HashJoinBuilder& checkSpillStats(bool checkSpillStats) {
    checkSpillStats_ = checkSpillStats;
    return *this;
  }

  HashJoinBuilder& verifier(JoinResultsVerifier testVerifier) {
    testVerifier_ = std::move(testVerifier);
    return *this;
  }

  void run() {
    if (planNode_ != nullptr) {
      ASSERT_EQ(numDrivers_, 1);
      runTest(planNode_);
      return;
    }

    ASSERT_FALSE(referenceQuery_.empty());
    ASSERT_TRUE(probeType_ != nullptr);
    ASSERT_FALSE(probeKeys_.empty());
    ASSERT_TRUE(buildType_ != nullptr);
    ASSERT_FALSE(buildKeys_.empty());
    ASSERT_EQ(probeKeys_.size(), buildKeys_.size());

    if (joinOutputLayout_.empty()) {
      joinOutputLayout_ = concat(probeType_->names(), buildType_->names());
    }

    createDuckDbTable("t", allProbeVectors_);
    createDuckDbTable("u", allBuildVectors_);

    struct TestSettings {
      int probeParallelize;
      int buildParallelize;

      std::string debugString() const {
        return fmt::format(
            "probeParallelize: {}, buildParallelize: {}",
            probeParallelize,
            buildParallelize);
      }
    };

    std::vector<TestSettings> testSettings;
    testSettings.push_back({
        true,
        true,
    });
    if (numDrivers_ != 1) {
      testSettings.push_back({true, false});
      testSettings.push_back({false, true});
    }

    for (const auto& testData : testSettings) {
      SCOPED_TRACE(fmt::format(
          "{} numDrivers: {}", testData.debugString(), numDrivers_));
      auto planNodeIdGenerator = std::make_shared<core::PlanNodeIdGenerator>();
      core::PlanNodeId joinNodeId;
      core::PlanNodePtr planNode =
          PlanBuilder(planNodeIdGenerator)
              .values(
                  testData.probeParallelize ? probeVectors_ : allProbeVectors_,
                  testData.probeParallelize)
              .optionalFilter(probeFilter_)
              .optionalProject(probeProjections_)
              .hashJoin(
                  probeKeys_,
                  buildKeys_,
                  PlanBuilder(planNodeIdGenerator)
                      .values(
                          testData.buildParallelize ? buildVectors_
                                                    : allBuildVectors_,
                          testData.buildParallelize)
                      .optionalFilter(buildFilter_)
                      .optionalProject(buildProjections_)
                      .planNode(),
                  joinFilter_,
                  joinOutputLayout_,
                  joinType_)
              .capturePlanNodeId(joinNodeId)
              .optionalProject(outputProjections_)
              .planNode();
      const auto& joinNode = findJoinNode(planNode, joinNodeId);
      if (isNullAwareAntiJoin(joinNode->joinType()) &&
          (joinNode->filter() != nullptr)) {
        ASSERT_TRUE(isNullAwareAntiJoinWithFilter(joinNode));
      } else {
        ASSERT_FALSE(isNullAwareAntiJoinWithFilter(joinNode));
      }
      runTest(planNode);
    }
  }

 private:
  // NOTE: if 'vectorSize' is 0, then 'numVectors' is ignored and the function
  // returns a single empty batch.
  std::vector<RowVectorPtr> makeVectors(
      vector_size_t vectorSize,
      vector_size_t numVectors,
      RowTypePtr rowType,
      double nullRatio = 0.1,
      bool shuffle = true) {
    VELOX_CHECK_GE(vectorSize, 0);
    VELOX_CHECK_GT(numVectors, 0);

    std::vector<RowVectorPtr> vectors;
    vectors.reserve(numVectors);
    if (vectorSize != 0) {
      fuzzerOpts_.vectorSize = vectorSize;
      fuzzerOpts_.nullRatio = nullRatio;
      VectorFuzzer fuzzer(fuzzerOpts_, &pool_);
      for (int32_t i = 0; i < numVectors; ++i) {
        vectors.push_back(fuzzer.fuzzInputRow(rowType));
      }
    } else {
      vectors.push_back(RowVector::createEmpty(rowType, &pool_));
    }
    // NOTE: we generate a number of vectors with a fresh new fuzzer init with
    // the same fix seed. The purpose is to ensure we have sufficient match if
    // we use the row type for both build and probe inputs. Here we shuffle the
    // built vectors to introduce some randomness during the join execution.
    if (shuffle) {
      shuffleBatches(vectors);
    }
    return vectors;
  }

  static RowTypePtr makeProbeType(const std::vector<TypePtr>& keyTypes) {
    return makeRowType(keyTypes, "t_");
  }

  static RowTypePtr makeBuildType(const std::vector<TypePtr>& keyTypes) {
    return makeRowType(keyTypes, "u_");
  }

  static RowTypePtr makeRowType(
      const std::vector<TypePtr>& keyTypes,
      const std::string& namePrefix) {
    std::vector<std::string> names = makeKeyNames(keyTypes.size(), namePrefix);
    names.push_back(fmt::format("{}data", namePrefix));

    std::vector<TypePtr> types = keyTypes;
    types.push_back(VARCHAR());

    return ROW(std::move(names), std::move(types));
  }

  static std::vector<std::string> makeKeyNames(
      int32_t cnt,
      const std::string& prefix) {
    std::vector<std::string> names;
    for (int i = 0; i < cnt; ++i) {
      names.push_back(fmt::format("{}k{}", prefix, i));
    }
    return names;
  }

  void createDuckDbTable(
      const std::string& tableName,
      const std::vector<RowVectorPtr>& data) {
    duckDbQueryRunner_.createTable(tableName, data);
  }

  void runTest(const core::PlanNodePtr& planNode) {
    runTest(planNode, false);
    if (injectSpill_) {
      if (maxSpillLevel_.has_value()) {
        runTest(planNode, true, maxSpillLevel_.value());
      } else {
        runTest(planNode, true, 0);
        runTest(planNode, true, 2);
      }
    }
  }

  void runTest(
      const core::PlanNodePtr& planNode,
      bool injectSpill,
      int32_t maxSpillLevel = -1) {
    AssertQueryBuilder builder(planNode, duckDbQueryRunner_);
    builder.maxDrivers(numDrivers_);
    for (const auto& splitEntry : inputSplits_) {
      builder.splits(splitEntry.first, splitEntry.second);
    }
    auto queryCtx = core::QueryCtx::createForTest();
    std::shared_ptr<TempDirectoryPath> spillDirectory;
    if (injectSpill) {
      spillDirectory = exec::test::TempDirectoryPath::create();
      config(core::QueryConfig::kSpillEnabled, "true");
      config(core::QueryConfig::kMaxSpillLevel, std::to_string(maxSpillLevel));
      config(core::QueryConfig::kJoinSpillEnabled, "true");
      config(core::QueryConfig::kTestingSpillPct, "100");
      config(core::QueryConfig::kSpillPath, spillDirectory->path);
    } else {
      config(core::QueryConfig::kSpillEnabled, "false");
    }
    if (!configs_.empty()) {
      auto configCopy = configs_;
      queryCtx->setConfigOverridesUnsafe(std::move(configCopy));
    }
    if (tracker_ != nullptr) {
      queryCtx->pool()->setMemoryUsageTracker(tracker_);
    }
    builder.queryCtx(queryCtx);

    SCOPED_TRACE(
        injectSpill ? fmt::format("With Max Spill Level: {}", maxSpillLevel)
                    : "Without Spill");
    auto task = builder.assertResults(referenceQuery_);
    const auto spillStats = taskSpilledStats(*task);
    if (injectSpill) {
      if (checkSpillStats_) {
        ASSERT_GT(spillStats.spilledRows, 0);
        ASSERT_GT(spillStats.spilledBytes, 0);
        ASSERT_GT(spillStats.spilledPartitions, 0);
        if (maxSpillLevel != -1) {
          ASSERT_EQ(maxHashBuildSpillLevel(*task), maxSpillLevel);
        }
      }
    } else {
      ASSERT_EQ(spillStats.spilledRows, 0);
      ASSERT_EQ(spillStats.spilledBytes, 0);
      ASSERT_EQ(spillStats.spilledPartitions, 0);
    }
    // Customized test verification.
    if (testVerifier_ != nullptr) {
      testVerifier_(task, injectSpill);
    }
  }

  VectorFuzzer::Options fuzzerOpts_;
  memory::MemoryPool& pool_;
  DuckDbQueryRunner& duckDbQueryRunner_;

  int32_t numDrivers_{1};
  core::JoinType joinType_{core::JoinType::kInner};
  std::string referenceQuery_;

  RowTypePtr probeType_;
  std::vector<std::string> probeKeys_;
  RowTypePtr buildType_;
  std::vector<std::string> buildKeys_;

  std::string probeFilter_;
  std::vector<std::string> probeProjections_;
  std::vector<RowVectorPtr> probeVectors_;
  std::vector<RowVectorPtr> allProbeVectors_;
  std::string buildFilter_;
  std::vector<std::string> buildProjections_;
  std::vector<RowVectorPtr> buildVectors_;
  std::vector<RowVectorPtr> allBuildVectors_;
  std::string joinFilter_;
  std::vector<std::string> joinOutputLayout_;
  std::vector<std::string> outputProjections_;

  bool injectSpill_{true};
  // If not set, then the test will run the test with different settings: 0, 2.
  std::optional<int32_t> maxSpillLevel_;
  bool checkSpillStats_{true};

  SplitInput inputSplits_;
  core::PlanNodePtr planNode_;
  std::shared_ptr<memory::MemoryUsageTracker> tracker_;
  std::unordered_map<std::string, std::string> configs_;

  JoinResultsVerifier testVerifier_{};
};

class HashJoinTest : public HiveConnectorTestBase {
 protected:
  friend class HashJoinBuilder;

  HashJoinTest() : HashJoinTest(TestParam(1)) {}

  explicit HashJoinTest(const TestParam& param)
      : numDrivers_(param.numDrivers) {}

  void SetUp() override {
    HiveConnectorTestBase::SetUp();

    probeType_ =
        ROW({{"t_k1", INTEGER()}, {"t_k2", VARCHAR()}, {"t_v1", VARCHAR()}});
    buildType_ =
        ROW({{"u_k1", INTEGER()}, {"u_k2", VARCHAR()}, {"u_v1", INTEGER()}});
  }

  // Make splits with each plan node having a number of source files.
  SplitInput makeSpiltInput(
      const std::vector<core::PlanNodeId>& nodeIds,
      const std::vector<std::vector<std::shared_ptr<TempFilePath>>>& files) {
    VELOX_CHECK_EQ(nodeIds.size(), files.size());
    SplitInput splitInput;
    for (int i = 0; i < nodeIds.size(); ++i) {
      std::vector<exec::Split> splits;
      splits.reserve(files[i].size());
      for (const auto& file : files[i]) {
        splits.push_back(exec::Split(makeHiveConnectorSplit(file->path)));
      }
      splitInput.emplace(nodeIds[i], std::move(splits));
    }
    return splitInput;
  }

  static uint64_t getInputPositions(
      const std::shared_ptr<Task>& task,
      int operatorIndex) {
    auto stats = task->taskStats().pipelineStats.front().operatorStats;
    return stats[operatorIndex].inputPositions;
  }

  static uint64_t getOutputPositions(
      const std::shared_ptr<Task>& task,
      const std::string& operatorType) {
    uint64_t count = 0;
    for (const auto& pipelineStat : task->taskStats().pipelineStats) {
      for (const auto& operatorStat : pipelineStat.operatorStats) {
        if (operatorStat.operatorType == operatorType) {
          count += operatorStat.outputPositions;
        }
      }
    }
    return count;
  }

  static RuntimeMetric getFiltersProduced(
      const std::shared_ptr<Task>& task,
      int operatorIndex) {
    return getOperatorRuntimeStats(
        task, operatorIndex, "dynamicFiltersProduced");
  }

  static RuntimeMetric getFiltersAccepted(
      const std::shared_ptr<Task>& task,
      int operatorIndex) {
    return getOperatorRuntimeStats(
        task, operatorIndex, "dynamicFiltersAccepted");
  }

  static RuntimeMetric getReplacedWithFilterRows(
      const std::shared_ptr<Task>& task,
      int operatorIndex) {
    return getOperatorRuntimeStats(
        task, operatorIndex, "replacedWithDynamicFilterRows");
  }

  static RuntimeMetric getOperatorRuntimeStats(
      const std::shared_ptr<Task>& task,
      int32_t operatorIndex,
      const std::string& statsName) {
    auto stats = task->taskStats().pipelineStats.front().operatorStats;
    return stats[operatorIndex].runtimeStats[statsName];
  }

  static core::JoinType flipJoinType(core::JoinType joinType) {
    switch (joinType) {
      case core::JoinType::kInner:
        return joinType;
      case core::JoinType::kLeft:
        return core::JoinType::kRight;
      case core::JoinType::kRight:
        return core::JoinType::kLeft;
      case core::JoinType::kFull:
        return joinType;
      case core::JoinType::kLeftSemiFilter:
        return core::JoinType::kRightSemiFilter;
      case core::JoinType::kLeftSemiProject:
        return core::JoinType::kRightSemiProject;
      case core::JoinType::kRightSemiFilter:
        return core::JoinType::kLeftSemiFilter;
      case core::JoinType::kRightSemiProject:
        return core::JoinType::kLeftSemiProject;
      default:
        VELOX_FAIL("Cannot flip join type: {}", core::joinTypeName(joinType));
    }
  }

  static core::PlanNodePtr flipJoinSides(const core::PlanNodePtr& plan) {
    auto joinNode = std::dynamic_pointer_cast<const core::HashJoinNode>(plan);
    VELOX_CHECK_NOT_NULL(joinNode);
    return std::make_shared<core::HashJoinNode>(
        joinNode->id(),
        flipJoinType(joinNode->joinType()),
        joinNode->rightKeys(),
        joinNode->leftKeys(),
        joinNode->filter(),
        joinNode->sources()[1],
        joinNode->sources()[0],
        joinNode->outputType());
  }

  const int32_t numDrivers_;

  // The default left and right table types used for test.
  RowTypePtr probeType_;
  RowTypePtr buildType_;
};

class MultiThreadedHashJoinTest
    : public HashJoinTest,
      public testing::WithParamInterface<TestParam> {
 public:
  MultiThreadedHashJoinTest() : HashJoinTest(GetParam()) {}

  static std::vector<TestParam> getTestParams() {
    return std::vector<TestParam>({TestParam{1}, TestParam{3}});
  }
};

TEST_P(MultiThreadedHashJoinTest, bigintArray) {
  HashJoinBuilder(*pool_, duckDbQueryRunner_)
      .numDrivers(numDrivers_)
      .keyTypes({BIGINT()})
      .probeVectors(1600, 5)
      .buildVectors(1500, 5)
      .referenceQuery(
          "SELECT t_k0, t_data, u_k0, u_data FROM t, u WHERE t.t_k0 = u.u_k0")
      .run();
}

TEST_P(MultiThreadedHashJoinTest, outOfJoinKeyColumnOrder) {
  HashJoinBuilder(*pool_, duckDbQueryRunner_)
      .numDrivers(numDrivers_)
      .probeType(probeType_)
      .probeKeys({"t_k2"})
      .probeVectors(5, 10)
      .buildType(buildType_)
      .buildKeys({"u_k2"})
      .buildVectors(5, 15)
      .joinOutputLayout({"t_k1", "t_k2", "u_k1", "u_k2", "u_v1"})
      .referenceQuery(
          "SELECT t_k1, t_k2, u_k1, u_k2, u_v1 FROM t, u WHERE t_k2 = u_k2")
      .run();
}

TEST_P(MultiThreadedHashJoinTest, emptyBuild) {
  HashJoinBuilder(*pool_, duckDbQueryRunner_)
      .numDrivers(numDrivers_)
      .keyTypes({BIGINT()})
      .probeVectors(1600, 5)
      .buildVectors(0, 5)
      .referenceQuery(
          "SELECT t_k0, t_data, u_k0, u_data FROM t, u WHERE t_k0 = u_k0")
      .checkSpillStats(false)
      .verifier([&](const std::shared_ptr<Task>& task, bool hasSpill) {
        const auto spillStats = taskSpilledStats(*task);
        ASSERT_EQ(spillStats.spilledRows, 0);
        ASSERT_EQ(spillStats.spilledBytes, 0);
        ASSERT_EQ(spillStats.spilledPartitions, 0);
      })
      .run();
}

TEST_P(MultiThreadedHashJoinTest, emptyProbe) {
  HashJoinBuilder(*pool_, duckDbQueryRunner_)
      .numDrivers(numDrivers_)
      .keyTypes({BIGINT()})
      .probeVectors(0, 5)
      .buildVectors(1500, 5)
      .referenceQuery(
          "SELECT t_k0, t_data, u_k0, u_data FROM t, u WHERE t_k0 = u_k0")
      .run();
}

TEST_P(MultiThreadedHashJoinTest, normalizedKey) {
  HashJoinBuilder(*pool_, duckDbQueryRunner_)
      .numDrivers(numDrivers_)
      .keyTypes({BIGINT(), VARCHAR()})
      .probeVectors(1600, 5)
      .buildVectors(1500, 5)
      .referenceQuery(
          "SELECT t_k0, t_k1, t_data, u_k0, u_k1, u_data FROM t, u WHERE t_k0 = u_k0 AND t_k1 = u_k1")
      .run();
}

TEST_P(MultiThreadedHashJoinTest, normalizedKeyOverflow) {
  HashJoinBuilder(*pool_, duckDbQueryRunner_)
      .keyTypes({BIGINT(), VARCHAR(), BIGINT(), BIGINT(), BIGINT(), BIGINT()})
      .probeVectors(1600, 5)
      .buildVectors(1500, 5)
      .referenceQuery(
          "SELECT t_k0, t_k1, t_k2, t_k3, t_k4, t_k5, t_data, u_k0, u_k1, u_k2, u_k3, u_k4, u_k5, u_data FROM t, u WHERE t_k0 = u_k0 AND t_k1 = u_k1 AND t_k2 = u_k2 AND t_k3 = u_k3 AND t_k4 = u_k4 AND t_k5 = u_k5")
      .run();
}

DEBUG_ONLY_TEST_P(MultiThreadedHashJoinTest, parallelJoinBuildCheck) {
  std::atomic<bool> isParallelBuild{false};
  SCOPED_TESTVALUE_SET(
      "facebook::velox::exec::HashTable::parallelJoinBuild",
      std::function<void(void*)>([&](void*) { isParallelBuild = true; }));
  HashJoinBuilder(*pool_, duckDbQueryRunner_)
      .numDrivers(numDrivers_)
      .keyTypes({BIGINT(), VARCHAR()})
      .probeVectors(1600, 5)
      .buildVectors(1500, 5)
      .referenceQuery(
          "SELECT t_k0, t_k1, t_data, u_k0, u_k1, u_data FROM t, u WHERE t_k0 = u_k0 AND t_k1 = u_k1")
      .injectSpill(false)
      .run();
  ASSERT_EQ(numDrivers_ == 1, !isParallelBuild);
}

TEST_P(MultiThreadedHashJoinTest, allTypes) {
  HashJoinBuilder(*pool_, duckDbQueryRunner_)
      .keyTypes(
          {BIGINT(),
           VARCHAR(),
           REAL(),
           DOUBLE(),
           INTEGER(),
           SMALLINT(),
           TINYINT()})
      .probeVectors(1600, 5)
      .buildVectors(1500, 5)
      .referenceQuery(
          "SELECT t_k0, t_k1, t_k2, t_k3, t_k4, t_k5, t_k6, t_data, u_k0, u_k1, u_k2, u_k3, u_k4, u_k5, u_k6, u_data FROM t, u WHERE t_k0 = u_k0 AND t_k1 = u_k1 AND t_k2 = u_k2 AND t_k3 = u_k3 AND t_k4 = u_k4 AND t_k5 = u_k5 AND t_k6 = u_k6")
      .run();
}

TEST_P(MultiThreadedHashJoinTest, filter) {
  HashJoinBuilder(*pool_, duckDbQueryRunner_)
      .numDrivers(numDrivers_)
      .keyTypes({BIGINT()})
      .probeVectors(1600, 5)
      .buildVectors(1500, 5)
      .joinFilter("((t_k0 % 100) + (u_k0 % 100)) % 40 < 20")
      .referenceQuery(
          "SELECT t_k0, t_data, u_k0, u_data FROM t, u WHERE t_k0 = u_k0 AND ((t_k0 % 100) + (u_k0 % 100)) % 40 < 20")
      .run();
}

TEST_P(MultiThreadedHashJoinTest, nullAwareAntiJoinWithNull) {
  struct {
    double probeNullRatio;
    double buildNullRatio;

    std::string debugString() const {
      return fmt::format(
          "probeNullRatio: {}, buildNullRatio: {}",
          probeNullRatio,
          buildNullRatio);
    }
  } testSettings[] = {
      {0.0, 1.0}, {0.0, 0.1}, {0.1, 1.0}, {0.1, 0.1}, {1.0, 1.0}, {1.0, 0.1}};
  for (const auto& testData : testSettings) {
    SCOPED_TRACE(testData.debugString());

    std::vector<RowVectorPtr> probeVectors =
        makeBatches(5, 3, probeType_, pool_.get(), testData.probeNullRatio);

    // The first half number of build batches having no nulls to trigger it
    // later during the processing.
    std::vector<RowVectorPtr> buildVectors = mergeBatches(
        makeBatches(5, 6, buildType_, pool_.get(), 0.0),
        makeBatches(5, 6, buildType_, pool_.get(), testData.buildNullRatio));

    HashJoinBuilder(*pool_, duckDbQueryRunner_)
        .numDrivers(numDrivers_)
        .probeType(probeType_)
        .probeKeys({"t_k2"})
        .probeVectors(std::move(probeVectors))
        .buildType(buildType_)
        .buildKeys({"u_k2"})
        .buildVectors(std::move(buildVectors))
        .joinType(core::JoinType::kNullAwareAnti)
        .joinOutputLayout({"t_k1", "t_k2"})
        .referenceQuery(
            "SELECT t_k1, t_k2 FROM t WHERE t.t_k2 NOT IN (SELECT u_k2 FROM u)")
        // NOTE: we might not trigger spilling at build side if we detect the
        // null join key in the build rows early.
        .checkSpillStats(false)
        .run();
  }
}

TEST_P(MultiThreadedHashJoinTest, rightSemiJoinFilterWithLargeOutput) {
  // Build the identical left and right vectors to generate large join outputs.
  std::vector<RowVectorPtr> probeVectors =
      makeBatches(4, [&](uint32_t /*unused*/) {
        return makeRowVector(
            {"t0", "t1"},
            {makeFlatVector<int32_t>(2048, [](auto row) { return row; }),
             makeFlatVector<int32_t>(2048, [](auto row) { return row; })});
      });

  std::vector<RowVectorPtr> buildVectors =
      makeBatches(4, [&](uint32_t /*unused*/) {
        return makeRowVector(
            {"u0", "u1"},
            {makeFlatVector<int32_t>(2048, [](auto row) { return row; }),
             makeFlatVector<int32_t>(2048, [](auto row) { return row; })});
      });

  HashJoinBuilder(*pool_, duckDbQueryRunner_)
      .numDrivers(numDrivers_)
      .probeKeys({"t0"})
      .probeVectors(std::move(probeVectors))
      .buildKeys({"u0"})
      .buildVectors(std::move(buildVectors))
      .joinType(core::JoinType::kRightSemiFilter)
      .joinOutputLayout({"u1"})
      .referenceQuery("SELECT u.u1 FROM u WHERE u.u0 IN (SELECT t0 FROM t)")
      .run();
}

/// Test hash join where build-side keys come from a small range and allow for
/// array-based lookup instead of a hash table.
TEST_P(MultiThreadedHashJoinTest, arrayBasedLookup) {
  auto oddIndices = makeIndices(500, [](auto i) { return 2 * i + 1; });

  std::vector<RowVectorPtr> probeVectors = {
      // Join key vector is flat.
      makeRowVector({
          makeFlatVector<int32_t>(1'000, [](auto row) { return row; }),
          makeFlatVector<int64_t>(1'000, [](auto row) { return row; }),
      }),
      // Join key vector is constant. There is a match in the build side.
      makeRowVector({
          BaseVector::createConstant(4, 2'000, pool_.get()),
          makeFlatVector<int64_t>(2'000, [](auto row) { return row; }),
      }),
      // Join key vector is constant. There is no match.
      makeRowVector({
          BaseVector::createConstant(5, 2'000, pool_.get()),
          makeFlatVector<int64_t>(2'000, [](auto row) { return row; }),
      }),
      // Join key vector is a dictionary.
      makeRowVector({
          wrapInDictionary(
              oddIndices,
              500,
              makeFlatVector<int32_t>(1'000, [](auto row) { return row * 4; })),
          makeFlatVector<int64_t>(1'000, [](auto row) { return row; }),
      })};

  // 100 key values in [0, 198] range.
  std::vector<RowVectorPtr> buildVectors = {
      makeRowVector(
          {makeFlatVector<int32_t>(100, [](auto row) { return row / 2; })}),
      makeRowVector(
          {makeFlatVector<int32_t>(100, [](auto row) { return row * 2; })}),
      makeRowVector(
          {makeFlatVector<int32_t>(100, [](auto row) { return row; })})};

  HashJoinBuilder(*pool_, duckDbQueryRunner_)
      .numDrivers(numDrivers_)
      .probeKeys({"c0"})
      .probeVectors(std::move(probeVectors))
      .buildKeys({"c0"})
      .buildVectors(std::move(buildVectors))
      .joinOutputLayout({"c1"})
      .outputProjections({"c1 + 1"})
      .referenceQuery("SELECT t.c1 + 1 FROM t, u WHERE t.c0 = u.c0")
      .verifier([&](const std::shared_ptr<Task>& task, bool hasSpill) {
        if (hasSpill) {
          return;
        }
        auto joinStats = task->taskStats()
                             .pipelineStats.back()
                             .operatorStats.back()
                             .runtimeStats;
        ASSERT_EQ(151, joinStats["distinctKey0"].sum);
        ASSERT_EQ(200, joinStats["rangeKey0"].sum);
      })
      .run();
}

TEST_P(MultiThreadedHashJoinTest, joinSidesDifferentSchema) {
  // In this join, the tables have different schema. LHS table t has schema
  // {INTEGER, VARCHAR, INTEGER}. RHS table u has schema {INTEGER, REAL,
  // INTEGER}. The filter predicate uses
  // a column from the right table  before the left and the corresponding
  // columns at the same channel number(1) have different types. This has been
  // a source of crashes in the join logic.
  size_t batchSize = 100;

  std::vector<std::string> stringVector = {"aaa", "bbb", "ccc", "ddd", "eee"};
  std::vector<RowVectorPtr> probeVectors =
      makeBatches(5, [&](int32_t /*unused*/) {
        return makeRowVector({
            makeFlatVector<int32_t>(batchSize, [](auto row) { return row; }),
            makeFlatVector<StringView>(
                batchSize,
                [&](auto row) {
                  return StringView(stringVector[row % stringVector.size()]);
                }),
            makeFlatVector<int32_t>(batchSize, [](auto row) { return row; }),
        });
      });
  std::vector<RowVectorPtr> buildVectors =
      makeBatches(5, [&](int32_t /*unused*/) {
        return makeRowVector({
            makeFlatVector<int32_t>(batchSize, [](auto row) { return row; }),
            makeFlatVector<double>(
                batchSize, [](auto row) { return row * 5.0; }),
            makeFlatVector<int32_t>(batchSize, [](auto row) { return row; }),
        });
      });

  // In this hash join the 2 tables have a common key which is the
  // first channel in both tables.
  const std::string referenceQuery =
      "SELECT t.c0 * t.c2/2 FROM "
      "  t, u "
      "  WHERE t.c0 = u.c0 AND "
      // TODO: enable ltrim test after the race condition in expression
      // execution gets fixed.
      //"  u.c2 > 10 AND ltrim(t.c1) = 'aaa'";
      "  u.c2 > 10";

  HashJoinBuilder(*pool_, duckDbQueryRunner_)
      .numDrivers(numDrivers_)
      .probeKeys({"t_c0"})
      .probeVectors(std::move(probeVectors))
      .probeProjections({"c0 AS t_c0", "c1 AS t_c1", "c2 AS t_c2"})
      .buildKeys({"u_c0"})
      .buildVectors(std::move(buildVectors))
      .buildProjections({"c0 AS u_c0", "c1 AS u_c1", "c2 AS u_c2"})
      //.joinFilter("u_c2 > 10 AND ltrim(t_c1) == 'aaa'")
      .joinFilter("u_c2 > 10")
      .joinOutputLayout({"t_c0", "t_c2"})
      .outputProjections({"t_c0 * t_c2/2"})
      .referenceQuery(referenceQuery)
      .run();
}

TEST_P(MultiThreadedHashJoinTest, innerJoinWithEmptyBuild) {
  std::vector<RowVectorPtr> probeVectors = makeBatches(5, [&](int32_t batch) {
    return makeRowVector({
        makeFlatVector<int32_t>(
            123,
            [batch](auto row) { return row * 11 / std::max(batch, 1); },
            nullEvery(13)),
        makeFlatVector<int32_t>(1'234, [](auto row) { return row; }),
    });
  });
  std::vector<RowVectorPtr> buildVectors = makeBatches(10, [&](int32_t batch) {
    return makeRowVector({makeFlatVector<int32_t>(
        123,
        [batch](auto row) { return row % std::max(batch, 1); },
        nullEvery(7))});
  });

  HashJoinBuilder(*pool_, duckDbQueryRunner_)
      .numDrivers(numDrivers_)
      .probeKeys({"c0"})
      .probeVectors(std::move(probeVectors))
      .buildKeys({"c0"})
      .buildVectors(std::move(buildVectors))
      .buildFilter("c0 < 0")
      .joinOutputLayout({"c1"})
      .referenceQuery("SELECT null LIMIT 0")
      .checkSpillStats(false)
      .verifier([&](const std::shared_ptr<Task>& task, bool hasSpill) {
        const auto spillStats = taskSpilledStats(*task);
        ASSERT_EQ(spillStats.spilledRows, 0);
        ASSERT_EQ(spillStats.spilledBytes, 0);
        ASSERT_EQ(spillStats.spilledPartitions, 0);
        ASSERT_EQ(maxHashBuildSpillLevel(*task), -1);
      })
      .run();
}

TEST_P(MultiThreadedHashJoinTest, leftSemiJoinFilter) {
  HashJoinBuilder(*pool_, duckDbQueryRunner_)
      .numDrivers(numDrivers_)
      .probeType(probeType_)
      .probeVectors(174, 5)
      .probeKeys({"t_k1"})
      .buildType(buildType_)
      .buildVectors(133, 4)
      .buildKeys({"u_k1"})
      .joinType(core::JoinType::kLeftSemiFilter)
      .joinOutputLayout({"t_k2"})
      .referenceQuery("SELECT t_k2 FROM t WHERE t_k1 IN (SELECT u_k1 FROM u)")
      .run();
}

TEST_P(MultiThreadedHashJoinTest, leftSemiJoinFilterWithEmptyBuild) {
  std::vector<RowVectorPtr> probeVectors =
      makeBatches(10, [&](int32_t /*unused*/) {
        return makeRowVector({
            makeFlatVector<int32_t>(
                1'234, [](auto row) { return row % 11; }, nullEvery(13)),
            makeFlatVector<int32_t>(1'234, [](auto row) { return row; }),
        });
      });
  std::vector<RowVectorPtr> buildVectors =
      makeBatches(10, [&](int32_t /*unused*/) {
        return makeRowVector({
            makeFlatVector<int32_t>(
                123, [](auto row) { return row % 5; }, nullEvery(7)),
        });
      });

  HashJoinBuilder(*pool_, duckDbQueryRunner_)
      .numDrivers(numDrivers_)
      .probeKeys({"c0"})
      .probeVectors(std::move(probeVectors))
      .buildKeys({"c0"})
      .buildVectors(std::move(buildVectors))
      .joinType(core::JoinType::kLeftSemiFilter)
      .joinFilter("c0 < 0")
      .joinOutputLayout({"c1"})
      .referenceQuery(
          "SELECT t.c1 FROM t WHERE t.c0 IN (SELECT c0 FROM u WHERE c0 < 0)")
      .run();
}

TEST_P(MultiThreadedHashJoinTest, leftSemiJoinFilterWithExtraFilter) {
  std::vector<RowVectorPtr> probeVectors = makeBatches(5, [&](int32_t batch) {
    return makeRowVector(
        {"t0", "t1"},
        {
            makeFlatVector<int32_t>(
                250, [batch](auto row) { return row % (11 + batch); }),
            makeFlatVector<int32_t>(
                250, [batch](auto row) { return row * batch; }),
        });
  });

  std::vector<RowVectorPtr> buildVectors = makeBatches(5, [&](int32_t batch) {
    return makeRowVector(
        {"u0", "u1"},
        {
            makeFlatVector<int32_t>(
                123, [batch](auto row) { return row % (5 + batch); }),
            makeFlatVector<int32_t>(
                123, [batch](auto row) { return row * batch; }),
        });
  });

  {
    auto testProbeVectors = probeVectors;
    auto testBuildVectors = buildVectors;
    HashJoinBuilder(*pool_, duckDbQueryRunner_)
        .numDrivers(numDrivers_)
        .probeKeys({"t0"})
        .probeVectors(std::move(testProbeVectors))
        .buildKeys({"u0"})
        .buildVectors(std::move(testBuildVectors))
        .joinType(core::JoinType::kLeftSemiFilter)
        .joinOutputLayout({"t0", "t1"})
        .referenceQuery(
            "SELECT t.* FROM t WHERE EXISTS (SELECT u0 FROM u WHERE t0 = u0)")
        .run();
  }

  {
    auto testProbeVectors = probeVectors;
    auto testBuildVectors = buildVectors;
    HashJoinBuilder(*pool_, duckDbQueryRunner_)
        .numDrivers(numDrivers_)
        .probeKeys({"t0"})
        .probeVectors(std::move(testProbeVectors))
        .buildKeys({"u0"})
        .buildVectors(std::move(testBuildVectors))
        .joinType(core::JoinType::kLeftSemiFilter)
        .joinFilter("t1 != u1")
        .joinOutputLayout({"t0", "t1"})
        .referenceQuery(
            "SELECT t.* FROM t WHERE EXISTS (SELECT u0, u1 FROM u WHERE t0 = u0 AND t1 <> u1)")
        .run();
  }
}

TEST_P(MultiThreadedHashJoinTest, rightSemiJoinFilter) {
  HashJoinBuilder(*pool_, duckDbQueryRunner_)
      .numDrivers(numDrivers_)
      .probeType(probeType_)
      .probeVectors(133, 3)
      .probeKeys({"t_k1"})
      .buildType(buildType_)
      .buildVectors(174, 4)
      .buildKeys({"u_k1"})
      .joinType(core::JoinType::kRightSemiFilter)
      .joinOutputLayout({"u_k2"})
      .referenceQuery("SELECT u_k2 FROM u WHERE u_k1 IN (SELECT t_k1 FROM t)")
      .run();
}

TEST_P(MultiThreadedHashJoinTest, rightSemiJoinFilterWithEmptyBuild) {
  // probeVectors size is greater than buildVector size.
  std::vector<RowVectorPtr> probeVectors =
      makeBatches(5, [&](uint32_t /*unused*/) {
        return makeRowVector(
            {"t0", "t1"},
            {makeFlatVector<int32_t>(
                 431, [](auto row) { return row % 11; }, nullEvery(13)),
             makeFlatVector<int32_t>(431, [](auto row) { return row; })});
      });

  std::vector<RowVectorPtr> buildVectors =
      makeBatches(5, [&](uint32_t /*unused*/) {
        return makeRowVector(
            {"u0", "u1"},
            {
                makeFlatVector<int32_t>(
                    434, [](auto row) { return row % 5; }, nullEvery(7)),
                makeFlatVector<int32_t>(434, [](auto row) { return row; }),
            });
      });

  HashJoinBuilder(*pool_, duckDbQueryRunner_)
      .numDrivers(numDrivers_)
      .probeKeys({"t0"})
      .probeVectors(std::move(probeVectors))
      .buildKeys({"u0"})
      .buildVectors(std::move(buildVectors))
      .buildFilter("u0 < 0")
      .joinType(core::JoinType::kRightSemiFilter)
      .joinOutputLayout({"u1"})
      .referenceQuery(
          "SELECT u.u1 FROM u WHERE u.u0 IN (SELECT t0 FROM t) AND u.u0 < 0")
      .checkSpillStats(false)
      .verifier([&](const std::shared_ptr<Task>& task, bool hasSpill) {
        ASSERT_EQ(getInputPositions(task, 1), 0);
        const auto spillStats = taskSpilledStats(*task);
        ASSERT_EQ(spillStats.spilledRows, 0);
        ASSERT_EQ(spillStats.spilledBytes, 0);
        ASSERT_EQ(spillStats.spilledPartitions, 0);
        ASSERT_EQ(maxHashBuildSpillLevel(*task), -1);
      })
      .run();
}

TEST_P(MultiThreadedHashJoinTest, rightSemiJoinFilterWithAllMatches) {
  // Make build side larger to test all rows are returned.
  std::vector<RowVectorPtr> probeVectors =
      makeBatches(3, [&](uint32_t /*unused*/) {
        return makeRowVector(
            {"t0", "t1"},
            {
                makeFlatVector<int32_t>(
                    123, [](auto row) { return row % 5; }, nullEvery(7)),
                makeFlatVector<int32_t>(123, [](auto row) { return row; }),
            });
      });

  std::vector<RowVectorPtr> buildVectors =
      makeBatches(5, [&](uint32_t /*unused*/) {
        return makeRowVector(
            {"u0", "u1"},
            {makeFlatVector<int32_t>(
                 314, [](auto row) { return row % 11; }, nullEvery(13)),
             makeFlatVector<int32_t>(314, [](auto row) { return row; })});
      });

  HashJoinBuilder(*pool_, duckDbQueryRunner_)
      .numDrivers(numDrivers_)
      .probeKeys({"t0"})
      .probeVectors(std::move(probeVectors))
      .buildKeys({"u0"})
      .buildVectors(std::move(buildVectors))
      .joinType(core::JoinType::kRightSemiFilter)
      .joinOutputLayout({"u1"})
      .referenceQuery("SELECT u.u1 FROM u WHERE u.u0 IN (SELECT t0 FROM t)")
      .run();
}

TEST_P(MultiThreadedHashJoinTest, rightSemiJoinFilterWithExtraFilter) {
  auto probeVectors = makeBatches(4, [&](int32_t /*unused*/) {
    return makeRowVector(
        {"t0", "t1"},
        {
            makeFlatVector<int32_t>(345, [](auto row) { return row; }),
            makeFlatVector<int32_t>(345, [](auto row) { return row; }),
        });
  });

  auto buildVectors = makeBatches(4, [&](int32_t /*unused*/) {
    return makeRowVector(
        {"u0", "u1"},
        {
            makeFlatVector<int32_t>(250, [](auto row) { return row; }),
            makeFlatVector<int32_t>(250, [](auto row) { return row; }),
        });
  });

  // Always true filter.
  {
    auto testProbeVectors = probeVectors;
    auto testBuildVectors = buildVectors;
    HashJoinBuilder(*pool_, duckDbQueryRunner_)
        .numDrivers(numDrivers_)
        .probeKeys({"t0"})
        .probeVectors(std::move(testProbeVectors))
        .buildKeys({"u0"})
        .buildVectors(std::move(testBuildVectors))
        .joinType(core::JoinType::kRightSemiFilter)
        .joinFilter("t1 > -1")
        .joinOutputLayout({"u0", "u1"})
        .referenceQuery(
            "SELECT u.* FROM u WHERE EXISTS (SELECT t0 FROM t WHERE u0 = t0 AND t1 > -1)")
        .verifier([&](const std::shared_ptr<Task>& task, bool hasSpill) {
          ASSERT_EQ(
              getOutputPositions(task, "HashProbe"), 200 * 5 * numDrivers_);
        })
        .run();
  }

  // Always false filter.
  {
    auto testProbeVectors = probeVectors;
    auto testBuildVectors = buildVectors;
    HashJoinBuilder(*pool_, duckDbQueryRunner_)
        .numDrivers(numDrivers_)
        .probeKeys({"t0"})
        .probeVectors(std::move(testProbeVectors))
        .buildKeys({"u0"})
        .buildVectors(std::move(testBuildVectors))
        .joinType(core::JoinType::kRightSemiFilter)
        .joinFilter("t1 > 100000")
        .joinOutputLayout({"u0", "u1"})
        .referenceQuery(
            "SELECT u.* FROM u WHERE EXISTS (SELECT t0 FROM t WHERE u0 = t0 AND t1 > 100000)")
        .verifier([&](const std::shared_ptr<Task>& task, bool hasSpill) {
          ASSERT_EQ(getOutputPositions(task, "HashProbe"), 0);
        })
        .run();
  }

  // Selective filter.
  {
    auto testProbeVectors = probeVectors;
    auto testBuildVectors = buildVectors;
    HashJoinBuilder(*pool_, duckDbQueryRunner_)
        .numDrivers(numDrivers_)
        .probeKeys({"t0"})
        .probeVectors(std::move(testProbeVectors))
        .buildKeys({"u0"})
        .buildVectors(std::move(testBuildVectors))
        .joinType(core::JoinType::kRightSemiFilter)
        .joinFilter("t1 % 5 = 0")
        .joinOutputLayout({"u0", "u1"})
        .referenceQuery(
            "SELECT u.* FROM u WHERE EXISTS (SELECT t0 FROM t WHERE u0 = t0 AND t1 % 5 = 0)")
        .verifier([&](const std::shared_ptr<Task>& task, bool hasSpill) {
          ASSERT_EQ(
              getOutputPositions(task, "HashProbe"), 200 / 5 * 5 * numDrivers_);
        })
        .run();
  }
}

TEST_P(MultiThreadedHashJoinTest, nullAwareAntiJoin) {
  std::vector<RowVectorPtr> probeVectors =
      makeBatches(5, [&](uint32_t /*unused*/) {
        return makeRowVector({
            makeFlatVector<int32_t>(
                1'000, [](auto row) { return row % 11; }, nullEvery(13)),
            makeFlatVector<int32_t>(1'000, [](auto row) { return row; }),
        });
      });

  std::vector<RowVectorPtr> buildVectors =
      makeBatches(5, [&](uint32_t /*unused*/) {
        return makeRowVector({
            makeFlatVector<int32_t>(
                1'234, [](auto row) { return row % 5; }, nullEvery(7)),
        });
      });

  {
    auto testProbeVectors = probeVectors;
    auto testBuildVectors = buildVectors;
    HashJoinBuilder(*pool_, duckDbQueryRunner_)
        .numDrivers(numDrivers_)
        .probeKeys({"c0"})
        .probeVectors(std::move(testProbeVectors))
        .buildKeys({"c0"})
        .buildVectors(std::move(testBuildVectors))
        .buildFilter("c0 IS NOT NULL")
        .joinType(core::JoinType::kNullAwareAnti)
        .joinOutputLayout({"c1"})
        .referenceQuery(
            "SELECT t.c1 FROM t WHERE t.c0 NOT IN (SELECT c0 FROM u WHERE c0 IS NOT NULL)")
        .checkSpillStats(false)
        .run();
  }

  // Empty build side.
  {
    auto testProbeVectors = probeVectors;
    auto testBuildVectors = buildVectors;
    HashJoinBuilder(*pool_, duckDbQueryRunner_)
        .numDrivers(numDrivers_)
        .probeKeys({"c0"})
        .probeVectors(std::move(testProbeVectors))
        .buildKeys({"c0"})
        .buildVectors(std::move(testBuildVectors))
        .buildFilter("c0 < 0")
        .joinType(core::JoinType::kNullAwareAnti)
        .joinOutputLayout({"c1"})
        .referenceQuery(
            "SELECT t.c1 FROM t WHERE t.c0 NOT IN (SELECT c0 FROM u WHERE c0 < 0)")
        .checkSpillStats(false)
        .run();
  }

  // Build side with nulls. Null-aware Anti join always returns nothing.
  {
    auto testProbeVectors = probeVectors;
    auto testBuildVectors = buildVectors;
    HashJoinBuilder(*pool_, duckDbQueryRunner_)
        .numDrivers(numDrivers_)
        .probeKeys({"c0"})
        .probeVectors(std::move(testProbeVectors))
        .buildKeys({"c0"})
        .buildVectors(std::move(testBuildVectors))
        .joinType(core::JoinType::kNullAwareAnti)
        .joinOutputLayout({"c1"})
        .referenceQuery(
            "SELECT t.c1 FROM t WHERE t.c0 NOT IN (SELECT c0 FROM u)")
        .checkSpillStats(false)
        .run();
  }
}

TEST_P(MultiThreadedHashJoinTest, nullAwareAntiJoinWithFilter) {
  std::vector<RowVectorPtr> probeVectors =
      makeBatches(5, [&](int32_t /*unused*/) {
        return makeRowVector(
            {"t0", "t1"},
            {
                makeFlatVector<int32_t>(128, [](auto row) { return row % 11; }),
                makeFlatVector<int32_t>(128, [](auto row) { return row; }),
            });
      });

  std::vector<RowVectorPtr> buildVectors =
      makeBatches(5, [&](int32_t /*unused*/) {
        return makeRowVector(
            {"u0", "u1"},
            {
                makeFlatVector<int32_t>(1'23, [](auto row) { return row % 5; }),
                makeFlatVector<int32_t>(1'23, [](auto row) { return row; }),
            });
      });

  HashJoinBuilder(*pool_, duckDbQueryRunner_)
      .numDrivers(numDrivers_)
      .probeKeys({"t0"})
      .probeVectors(std::move(probeVectors))
      .buildKeys({"u0"})
      .buildVectors(std::move(buildVectors))
      .joinType(core::JoinType::kNullAwareAnti)
      .joinFilter("t1 != u1")
      .joinOutputLayout({"t0", "t1"})
      .referenceQuery(
          "SELECT t.* FROM t WHERE NOT EXISTS (SELECT * FROM u WHERE t0 = u0 AND t1 <> u1)")
      .checkSpillStats(false)
      .verifier([&](const std::shared_ptr<Task>& task, bool hasSpill) {
        // Verify spilling is not triggered in case of null-aware anti-join with
        // filter.
        const auto spillStats = taskSpilledStats(*task);
        ASSERT_EQ(spillStats.spilledRows, 0);
        ASSERT_EQ(spillStats.spilledBytes, 0);
        ASSERT_EQ(spillStats.spilledPartitions, 0);
        ASSERT_EQ(maxHashBuildSpillLevel(*task), -1);
      })
      .run();
}

TEST_P(MultiThreadedHashJoinTest, nullAwareAntiJoinWithFilterAndEmptyBuild) {
  auto probeVectors = makeBatches(4, [&](int32_t /*unused*/) {
    return makeRowVector(
        {"t0", "t1"},
        {
            makeNullableFlatVector<int32_t>({std::nullopt, 1, 2}),
            makeFlatVector<int32_t>({0, 1, 2}),
        });
  });
  auto buildVectors = makeBatches(4, [&](int32_t /*unused*/) {
    return makeRowVector(
        {"u0", "u1"},
        {
            makeNullableFlatVector<int32_t>({3, 2, 3}),
            makeFlatVector<int32_t>({0, 2, 3}),
        });
  });
  HashJoinBuilder(*pool_, duckDbQueryRunner_)
      .numDrivers(numDrivers_)
      .probeKeys({"t0"})
      .probeVectors(std::vector<RowVectorPtr>(probeVectors))
      .buildKeys({"u0"})
      .buildVectors(std::vector<RowVectorPtr>(buildVectors))
      .buildFilter("u0 < 0")
      .joinType(core::JoinType::kNullAwareAnti)
      .joinFilter("u1 > t1")
      .joinOutputLayout({"t0", "t1"})
      .referenceQuery(
          "SELECT t.* FROM t WHERE NOT EXISTS (SELECT * FROM u WHERE u0 < 0 AND u.u0 = t.t0)")
      .checkSpillStats(false)
      .verifier([&](const std::shared_ptr<Task>& task, bool hasSpill) {
        // Verify spilling is not triggered in case of null-aware anti-join with
        // filter.
        const auto spillStats = taskSpilledStats(*task);
        ASSERT_EQ(spillStats.spilledRows, 0);
        ASSERT_EQ(spillStats.spilledBytes, 0);
        ASSERT_EQ(spillStats.spilledPartitions, 0);
        ASSERT_EQ(maxHashBuildSpillLevel(*task), -1);
      })
      .run();
}

TEST_P(MultiThreadedHashJoinTest, nullAwareAntiJoinWithFilterAndNullKey) {
  auto probeVectors = makeBatches(4, [&](int32_t /*unused*/) {
    return makeRowVector(
        {"t0", "t1"},
        {
            makeNullableFlatVector<int32_t>({std::nullopt, 1, 2}),
            makeFlatVector<int32_t>({0, 1, 2}),
        });
  });
  auto buildVectors = makeBatches(4, [&](int32_t /*unused*/) {
    return makeRowVector(
        {"u0", "u1"},
        {
            makeNullableFlatVector<int32_t>({std::nullopt, 2, 3}),
            makeFlatVector<int32_t>({0, 2, 3}),
        });
  });

  std::vector<std::string> filters({"u1 > t1", "u1 * t1 > 0"});
  for (const std::string& filter : filters) {
    const auto referenceSql = fmt::format(
        "SELECT t.* FROM t WHERE t0 NOT IN (SELECT u0 FROM u WHERE {})",
        filter);

    auto testProbeVectors = probeVectors;
    auto testBuildVectors = buildVectors;
    HashJoinBuilder(*pool_, duckDbQueryRunner_)
        .numDrivers(numDrivers_)
        .probeKeys({"t0"})
        .probeVectors(std::move(testProbeVectors))
        .buildKeys({"u0"})
        .buildVectors(std::move(testBuildVectors))
        .joinType(core::JoinType::kNullAwareAnti)
        .joinFilter(filter)
        .joinOutputLayout({"t0", "t1"})
        .referenceQuery(referenceSql)
        .checkSpillStats(false)
        .verifier([&](const std::shared_ptr<Task>& task, bool hasSpill) {
          // Verify spilling is not triggered in case of null-aware anti-join
          // with filter.
          const auto spillStats = taskSpilledStats(*task);
          ASSERT_EQ(spillStats.spilledRows, 0);
          ASSERT_EQ(spillStats.spilledBytes, 0);
          ASSERT_EQ(spillStats.spilledPartitions, 0);
          ASSERT_EQ(maxHashBuildSpillLevel(*task), -1);
        })
        .run();
  }
}

TEST_P(MultiThreadedHashJoinTest, nullAwareAntiJoinWithFilterOnNullableColumn) {
  const std::string referenceSql =
      "SELECT t.* FROM t WHERE t0 NOT IN (SELECT u0 FROM u WHERE t1 <> u1)";
  const std::string joinFilter = "t1 <> u1";
  {
    SCOPED_TRACE("null filter column");
    auto probeVectors = makeBatches(3, [&](int32_t /*unused*/) {
      return makeRowVector(
          {"t0", "t1"},
          {
              makeFlatVector<int32_t>(200, [](auto row) { return row % 11; }),
              makeFlatVector<int32_t>(200, folly::identity, nullEvery(97)),
          });
    });
    auto buildVectors = makeBatches(3, [&](int32_t /*unused*/) {
      return makeRowVector(
          {"u0", "u1"},
          {
              makeFlatVector<int32_t>(234, [](auto row) { return row % 5; }),
              makeFlatVector<int32_t>(234, folly::identity, nullEvery(91)),
          });
    });
    HashJoinBuilder(*pool_, duckDbQueryRunner_)
        .numDrivers(numDrivers_)
        .probeKeys({"t0"})
        .probeVectors(std::move(probeVectors))
        .buildKeys({"u0"})
        .buildVectors(std::move(buildVectors))
        .joinType(core::JoinType::kNullAwareAnti)
        .joinFilter(joinFilter)
        .joinOutputLayout({"t0", "t1"})
        .referenceQuery(referenceSql)
        .checkSpillStats(false)
        .verifier([&](const std::shared_ptr<Task>& task, bool hasSpill) {
          // Verify spilling is not triggered in case of null-aware anti-join
          // with filter.
          const auto spillStats = taskSpilledStats(*task);
          ASSERT_EQ(spillStats.spilledRows, 0);
          ASSERT_EQ(spillStats.spilledBytes, 0);
          ASSERT_EQ(spillStats.spilledPartitions, 0);
          ASSERT_EQ(maxHashBuildSpillLevel(*task), -1);
        })
        .run();
  }

  {
    SCOPED_TRACE("null filter and key column");
    auto probeVectors = makeBatches(3, [&](int32_t /*unused*/) {
      return makeRowVector(
          {"t0", "t1"},
          {
              makeFlatVector<int32_t>(
                  200, [](auto row) { return row % 11; }, nullEvery(23)),
              makeFlatVector<int32_t>(200, folly::identity, nullEvery(29)),
          });
    });
    auto buildVectors = makeBatches(3, [&](int32_t /*unused*/) {
      return makeRowVector(
          {"u0", "u1"},
          {
              makeFlatVector<int32_t>(
                  234, [](auto row) { return row % 5; }, nullEvery(31)),
              makeFlatVector<int32_t>(234, folly::identity, nullEvery(37)),
          });
    });
    HashJoinBuilder(*pool_, duckDbQueryRunner_)
        .numDrivers(numDrivers_)
        .probeKeys({"t0"})
        .probeVectors(std::move(probeVectors))
        .buildKeys({"u0"})
        .buildVectors(std::move(buildVectors))
        .joinType(core::JoinType::kNullAwareAnti)
        .joinFilter(joinFilter)
        .joinOutputLayout({"t0", "t1"})
        .referenceQuery(referenceSql)
        .checkSpillStats(false)
        .verifier([&](const std::shared_ptr<Task>& task, bool hasSpill) {
          // Verify spilling is not triggered in case of null-aware anti-join
          // with filter.
          const auto spillStats = taskSpilledStats(*task);
          ASSERT_EQ(spillStats.spilledRows, 0);
          ASSERT_EQ(spillStats.spilledBytes, 0);
          ASSERT_EQ(spillStats.spilledPartitions, 0);
          ASSERT_EQ(maxHashBuildSpillLevel(*task), -1);
        })
        .run();
  }
}

TEST_P(MultiThreadedHashJoinTest, antiJoin) {
  auto probeVectors = makeBatches(4, [&](int32_t /*unused*/) {
    return makeRowVector(
        {"t0", "t1"},
        {
            makeNullableFlatVector<int32_t>({std::nullopt, 1, 2}),
            makeFlatVector<int32_t>({0, 1, 2}),
        });
  });
  auto buildVectors = makeBatches(4, [&](int32_t /*unused*/) {
    return makeRowVector(
        {"u0", "u1"},
        {
            makeNullableFlatVector<int32_t>({std::nullopt, 2, 3}),
            makeFlatVector<int32_t>({0, 2, 3}),
        });
  });
  HashJoinBuilder(*pool_, duckDbQueryRunner_)
      .numDrivers(numDrivers_)
      .probeKeys({"t0"})
      .probeVectors(std::vector<RowVectorPtr>(probeVectors))
      .buildKeys({"u0"})
      .buildVectors(std::vector<RowVectorPtr>(buildVectors))
      .joinType(core::JoinType::kAnti)
      .joinOutputLayout({"t0", "t1"})
      .referenceQuery(
          "SELECT t.* FROM t WHERE NOT EXISTS (SELECT * FROM u WHERE u.u0 = t.t0)")
      .run();
  std::vector<std::string> filters({"u1 > t1", "u1 * t1 > 0"});
  for (const std::string& filter : filters) {
    HashJoinBuilder(*pool_, duckDbQueryRunner_)
        .numDrivers(numDrivers_)
        .probeKeys({"t0"})
        .probeVectors(std::vector<RowVectorPtr>(probeVectors))
        .buildKeys({"u0"})
        .buildVectors(std::vector<RowVectorPtr>(buildVectors))
        .joinType(core::JoinType::kAnti)
        .joinFilter(filter)
        .joinOutputLayout({"t0", "t1"})
        .referenceQuery(fmt::format(
            "SELECT t.* FROM t WHERE NOT EXISTS (SELECT * FROM u WHERE u.u0 = t.t0 AND {})",
            filter))
        .run();
  }
}

<<<<<<< HEAD
TEST_P(MultiThreadedHashJoinTest, antiJoin) {
=======
TEST_P(MultiThreadedHashJoinTest, antiJoinWithFilterAndEmptyBuild) {
>>>>>>> 76fd01f6
  auto probeVectors = makeBatches(4, [&](int32_t /*unused*/) {
    return makeRowVector(
        {"t0", "t1"},
        {
            makeNullableFlatVector<int32_t>({std::nullopt, 1, 2}),
            makeFlatVector<int32_t>({0, 1, 2}),
        });
  });
  auto buildVectors = makeBatches(4, [&](int32_t /*unused*/) {
    return makeRowVector(
        {"u0", "u1"},
        {
<<<<<<< HEAD
            makeNullableFlatVector<int32_t>({std::nullopt, 2, 3}),
=======
            makeNullableFlatVector<int32_t>({3, 2, 3}),
>>>>>>> 76fd01f6
            makeFlatVector<int32_t>({0, 2, 3}),
        });
  });
  HashJoinBuilder(*pool_, duckDbQueryRunner_)
      .numDrivers(numDrivers_)
      .probeKeys({"t0"})
      .probeVectors(std::vector<RowVectorPtr>(probeVectors))
      .buildKeys({"u0"})
      .buildVectors(std::vector<RowVectorPtr>(buildVectors))
<<<<<<< HEAD
      .joinType(core::JoinType::kAnti)
      .joinOutputLayout({"t0", "t1"})
      .referenceQuery(
          "SELECT t.* FROM t WHERE NOT EXISTS (SELECT * FROM u WHERE u.u0 = t.t0)")
      .run();
  std::vector<std::string> filters({"u1 > t1", "u1 * t1 > 0"});
  for (const std::string& filter : filters) {
    HashJoinBuilder(*pool_, duckDbQueryRunner_)
        .numDrivers(numDrivers_)
        .probeKeys({"t0"})
        .probeVectors(std::vector<RowVectorPtr>(probeVectors))
        .buildKeys({"u0"})
        .buildVectors(std::vector<RowVectorPtr>(buildVectors))
        .joinType(core::JoinType::kAnti)
        .joinFilter(filter)
        .joinOutputLayout({"t0", "t1"})
        .referenceQuery(fmt::format(
            "SELECT t.* FROM t WHERE NOT EXISTS (SELECT * FROM u WHERE u.u0 = t.t0 AND {})",
            filter))
        .run();
  }
=======
      .buildFilter("u0 < 0")
      .joinType(core::JoinType::kAnti)
      .joinFilter("u1 > t1")
      .joinOutputLayout({"t0", "t1"})
      .referenceQuery(
          "SELECT t.* FROM t WHERE NOT EXISTS (SELECT * FROM u WHERE u0 < 0 AND u.u0 = t.t0)")
      .checkSpillStats(false)
      .verifier([&](const std::shared_ptr<Task>& task, bool hasSpill) {
        const auto spillStats = taskSpilledStats(*task);
        ASSERT_EQ(spillStats.spilledRows, 0);
        ASSERT_EQ(spillStats.spilledBytes, 0);
        ASSERT_EQ(spillStats.spilledPartitions, 0);
        ASSERT_EQ(maxHashBuildSpillLevel(*task), -1);
      })
      .run();
>>>>>>> 76fd01f6
}

TEST_P(MultiThreadedHashJoinTest, leftJoin) {
  // Left side keys are [0, 1, 2,..10].
  // Use 3-rd column as row number to allow for asserting the order of results.
  std::vector<RowVectorPtr> probeVectors = mergeBatches(
      makeBatches(
          3,
          [&](int32_t /*unused*/) {
            return makeRowVector(
                {"c0", "c1", "row_number"},
                {
                    makeFlatVector<int32_t>(
                        77, [](auto row) { return row % 11; }, nullEvery(13)),
                    makeFlatVector<int32_t>(77, [](auto row) { return row; }),
                    makeFlatVector<int32_t>(77, [](auto row) { return row; }),
                });
          }),
      makeBatches(
          2,
          [&](int32_t /*unused*/) {
            return makeRowVector(
                {"c0", "c1", "row_number"},
                {
                    makeFlatVector<int32_t>(
                        97,
                        [](auto row) { return (row + 3) % 11; },
                        nullEvery(13)),
                    makeFlatVector<int32_t>(97, [](auto row) { return row; }),
                    makeFlatVector<int32_t>(
                        97, [](auto row) { return 97 + row; }),
                });
          }),
      true);

  std::vector<RowVectorPtr> buildVectors =
      makeBatches(3, [&](int32_t /*unused*/) {
        return makeRowVector({
            makeFlatVector<int32_t>(
                73, [](auto row) { return row % 5; }, nullEvery(7)),
            makeFlatVector<int32_t>(
                73, [](auto row) { return -111 + row * 2; }, nullEvery(7)),
        });
      });

  HashJoinBuilder(*pool_, duckDbQueryRunner_)
      .numDrivers(numDrivers_)
      .probeKeys({"c0"})
      .probeVectors(std::move(probeVectors))
      .buildKeys({"u_c0"})
      .buildVectors(std::move(buildVectors))
      .buildProjections({"c0 AS u_c0", "c1 AS u_c1"})
      .joinType(core::JoinType::kLeft)
      //.joinOutputLayout({"row_number", "c0", "c1", "u_c1"})
      .joinOutputLayout({"row_number", "c0", "c1", "u_c0"})
      .referenceQuery(
          "SELECT t.row_number, t.c0, t.c1, u.c0 FROM t LEFT JOIN u ON t.c0 = u.c0")
      .run();
}

TEST_P(MultiThreadedHashJoinTest, leftJoinWithEmptyBuild) {
  // Left side keys are [0, 1, 2,..10].
  // Use 3-rd column as row number to allow for asserting the order of results.
  std::vector<RowVectorPtr> probeVectors = mergeBatches(
      makeBatches(
          3,
          [&](int32_t /*unused*/) {
            return makeRowVector(
                {"c0", "c1", "row_number"},
                {
                    makeFlatVector<int32_t>(
                        77, [](auto row) { return row % 11; }, nullEvery(13)),
                    makeFlatVector<int32_t>(77, [](auto row) { return row; }),
                    makeFlatVector<int32_t>(77, [](auto row) { return row; }),
                });
          }),
      makeBatches(
          2,
          [&](int32_t /*unused*/) {
            return makeRowVector(
                {"c0", "c1", "row_number"},
                {
                    makeFlatVector<int32_t>(
                        97,
                        [](auto row) { return (row + 3) % 11; },
                        nullEvery(13)),
                    makeFlatVector<int32_t>(97, [](auto row) { return row; }),
                    makeFlatVector<int32_t>(
                        97, [](auto row) { return 97 + row; }),
                });
          }),
      true);

  std::vector<RowVectorPtr> buildVectors =
      makeBatches(3, [&](int32_t /*unused*/) {
        return makeRowVector({
            makeFlatVector<int32_t>(
                73, [](auto row) { return row % 5; }, nullEvery(7)),
            makeFlatVector<int32_t>(
                73, [](auto row) { return -111 + row * 2; }, nullEvery(7)),
        });
      });

  HashJoinBuilder(*pool_, duckDbQueryRunner_)
      .numDrivers(numDrivers_)
      .probeKeys({"c0"})
      .probeVectors(std::move(probeVectors))
      .buildKeys({"u_c0"})
      .buildVectors(std::move(buildVectors))
      .buildProjections({"c0 AS u_c0", "c1 AS u_c1"})
      .buildFilter("c0 < 0")
      .joinType(core::JoinType::kLeft)
      .joinOutputLayout({"row_number", "c1"})
      .referenceQuery(
          "SELECT t.row_number, t.c1 FROM t LEFT JOIN (SELECT c0 FROM u WHERE c0 < 0) u ON t.c0 = u.c0")
      .checkSpillStats(false)
      .run();
}

TEST_P(MultiThreadedHashJoinTest, leftJoinWithNoJoin) {
  // Left side keys are [0, 1, 2,..10].
  // Use 3-rd column as row number to allow for asserting the order of results.
  std::vector<RowVectorPtr> probeVectors = mergeBatches(
      makeBatches(
          3,
          [&](int32_t /*unused*/) {
            return makeRowVector(
                {"c0", "c1", "row_number"},
                {
                    makeFlatVector<int32_t>(
                        77, [](auto row) { return row % 11; }, nullEvery(13)),
                    makeFlatVector<int32_t>(77, [](auto row) { return row; }),
                    makeFlatVector<int32_t>(77, [](auto row) { return row; }),
                });
          }),
      makeBatches(
          2,
          [&](int32_t /*unused*/) {
            return makeRowVector(
                {"c0", "c1", "row_number"},
                {
                    makeFlatVector<int32_t>(
                        97,
                        [](auto row) { return (row + 3) % 11; },
                        nullEvery(13)),
                    makeFlatVector<int32_t>(97, [](auto row) { return row; }),
                    makeFlatVector<int32_t>(
                        97, [](auto row) { return 97 + row; }),
                });
          }),
      true);

  std::vector<RowVectorPtr> buildVectors =
      makeBatches(3, [&](int32_t /*unused*/) {
        return makeRowVector({
            makeFlatVector<int32_t>(
                73, [](auto row) { return row % 5; }, nullEvery(7)),
            makeFlatVector<int32_t>(
                73, [](auto row) { return -111 + row * 2; }, nullEvery(7)),
        });
      });

  HashJoinBuilder(*pool_, duckDbQueryRunner_)
      .numDrivers(numDrivers_)
      .probeKeys({"c0"})
      .probeVectors(std::move(probeVectors))
      .buildKeys({"u_c0"})
      .buildVectors(std::move(buildVectors))
      .buildProjections({"c0 - 123::INTEGER AS u_c0", "c1 AS u_c1"})
      .joinType(core::JoinType::kLeft)
      .joinOutputLayout({"row_number", "c0", "u_c1"})
      .referenceQuery(
          "SELECT t.row_number, t.c0, u.c1 FROM t LEFT JOIN (SELECT c0 - 123::INTEGER AS u_c0, c1 FROM u) u ON t.c0 = u.u_c0")
      .run();
}

TEST_P(MultiThreadedHashJoinTest, leftJoinWithAllMatch) {
  // Left side keys are [0, 1, 2,..10].
  // Use 3-rd column as row number to allow for asserting the order of results.
  std::vector<RowVectorPtr> probeVectors = mergeBatches(
      makeBatches(
          3,
          [&](int32_t /*unused*/) {
            return makeRowVector(
                {"c0", "c1", "row_number"},
                {
                    makeFlatVector<int32_t>(
                        77, [](auto row) { return row % 11; }, nullEvery(13)),
                    makeFlatVector<int32_t>(77, [](auto row) { return row; }),
                    makeFlatVector<int32_t>(77, [](auto row) { return row; }),
                });
          }),
      makeBatches(
          2,
          [&](int32_t /*unused*/) {
            return makeRowVector(
                {"c0", "c1", "row_number"},
                {
                    makeFlatVector<int32_t>(
                        97,
                        [](auto row) { return (row + 3) % 11; },
                        nullEvery(13)),
                    makeFlatVector<int32_t>(97, [](auto row) { return row; }),
                    makeFlatVector<int32_t>(
                        97, [](auto row) { return 97 + row; }),
                });
          }),
      true);

  std::vector<RowVectorPtr> buildVectors =
      makeBatches(3, [&](int32_t /*unused*/) {
        return makeRowVector({
            makeFlatVector<int32_t>(
                73, [](auto row) { return row % 5; }, nullEvery(7)),
            makeFlatVector<int32_t>(
                73, [](auto row) { return -111 + row * 2; }, nullEvery(7)),
        });
      });

  HashJoinBuilder(*pool_, duckDbQueryRunner_)
      .numDrivers(numDrivers_)
      .probeKeys({"c0"})
      .probeVectors(std::move(probeVectors))
      .probeFilter("c0 < 5")
      .buildKeys({"u_c0"})
      .buildVectors(std::move(buildVectors))
      .buildProjections({"c0 AS u_c0", "c1 AS u_c1"})
      .joinType(core::JoinType::kLeft)
      .joinOutputLayout({"row_number", "c0", "c1", "u_c1"})
      .referenceQuery(
          "SELECT t.row_number, t.c0, t.c1, u.c1 FROM (SELECT * FROM t WHERE c0 < 5) t LEFT JOIN u ON t.c0 = u.c0")
      .run();
}

TEST_P(MultiThreadedHashJoinTest, leftJoinWithFilter) {
  // Left side keys are [0, 1, 2,..10].
  // Use 3-rd column as row number to allow for asserting the order of results.
  std::vector<RowVectorPtr> probeVectors = mergeBatches(
      makeBatches(
          3,
          [&](int32_t /*unused*/) {
            return makeRowVector(
                {"c0", "c1", "row_number"},
                {
                    makeFlatVector<int32_t>(
                        77, [](auto row) { return row % 11; }, nullEvery(13)),
                    makeFlatVector<int32_t>(77, [](auto row) { return row; }),
                    makeFlatVector<int32_t>(77, [](auto row) { return row; }),
                });
          }),
      makeBatches(
          2,
          [&](int32_t /*unused*/) {
            return makeRowVector(
                {"c0", "c1", "row_number"},
                {
                    makeFlatVector<int32_t>(
                        97,
                        [](auto row) { return (row + 3) % 11; },
                        nullEvery(13)),
                    makeFlatVector<int32_t>(97, [](auto row) { return row; }),
                    makeFlatVector<int32_t>(
                        97, [](auto row) { return 97 + row; }),
                });
          }),
      true);

  std::vector<RowVectorPtr> buildVectors =
      makeBatches(3, [&](int32_t /*unused*/) {
        return makeRowVector({
            makeFlatVector<int32_t>(
                73, [](auto row) { return row % 5; }, nullEvery(7)),
            makeFlatVector<int32_t>(
                73, [](auto row) { return -111 + row * 2; }, nullEvery(7)),
        });
      });

  // Additional filter.
  {
    auto testProbeVectors = probeVectors;
    auto testBuildVectors = buildVectors;
    HashJoinBuilder(*pool_, duckDbQueryRunner_)
        .numDrivers(numDrivers_)
        .probeKeys({"c0"})
        .probeVectors(std::move(testProbeVectors))
        .buildKeys({"u_c0"})
        .buildVectors(std::move(testBuildVectors))
        .buildProjections({"c0 AS u_c0", "c1 AS u_c1"})
        .joinType(core::JoinType::kLeft)
        .joinFilter("(c1 + u_c1) % 2 = 1")
        .joinOutputLayout({"row_number", "c0", "c1", "u_c1"})
        .referenceQuery(
            "SELECT t.row_number, t.c0, t.c1, u.c1 FROM t LEFT JOIN u ON t.c0 = u.c0 AND (t.c1 + u.c1) % 2 = 1")
        .run();
  }

  // No rows pass the additional filter.
  {
    auto testProbeVectors = probeVectors;
    auto testBuildVectors = buildVectors;
    HashJoinBuilder(*pool_, duckDbQueryRunner_)
        .numDrivers(numDrivers_)
        .probeKeys({"c0"})
        .probeVectors(std::move(testProbeVectors))
        .buildKeys({"u_c0"})
        .buildVectors(std::move(testBuildVectors))
        .buildProjections({"c0 AS u_c0", "c1 AS u_c1"})
        .joinType(core::JoinType::kLeft)
        .joinFilter("(c1 + u_c1) % 2  = 3")
        .joinOutputLayout({"row_number", "c0", "c1", "u_c1"})
        .referenceQuery(
            "SELECT t.row_number, t.c0, t.c1, u.c1 FROM t LEFT JOIN u ON t.c0 = u.c0 AND (t.c1 + u.c1) % 2 = 3")
        .run();
  }
}

/// Tests left join with a filter that may evaluate to true, false or null.
/// Makes sure that null filter results are handled correctly, e.g. as if the
/// filter returned false.
TEST_P(MultiThreadedHashJoinTest, leftJoinWithNullableFilter) {
  std::vector<RowVectorPtr> probeVectors = mergeBatches(
      makeBatches(
          5,
          [&](int32_t /*unused*/) {
            return makeRowVector({
                makeFlatVector<int32_t>({1, 2, 3, 4, 5}),
                makeNullableFlatVector<int32_t>(
                    {10, std::nullopt, 30, std::nullopt, 50}),
            });
          }),
      makeBatches(
          5,
          [&](int32_t /*unused*/) {
            return makeRowVector({
                makeFlatVector<int32_t>({1, 2, 3, 4, 5}),
                makeNullableFlatVector<int32_t>(
                    {std::nullopt, 20, 30, std::nullopt, 50}),
            });
          }),
      true);

  std::vector<RowVectorPtr> buildVectors =
      makeBatches(5, [&](int32_t /*unused*/) {
        return makeRowVector({makeFlatVector<int32_t>({1, 2, 10, 30, 40})});
      });

  HashJoinBuilder(*pool_, duckDbQueryRunner_)
      .numDrivers(numDrivers_)
      .probeKeys({"c0"})
      .probeVectors(std::move(probeVectors))
      .buildKeys({"u_c0"})
      .buildVectors(std::move(buildVectors))
      .buildProjections({"c0 AS u_c0"})
      .joinType(core::JoinType::kLeft)
      .joinFilter("c1 + u_c0 > 0")
      .joinOutputLayout({"c0", "c1", "u_c0"})
      .referenceQuery(
          "SELECT * FROM t LEFT JOIN u ON (t.c0 = u.c0 AND t.c1 + u.c0 > 0)")
      .run();
}

TEST_P(MultiThreadedHashJoinTest, rightJoin) {
  // Left side keys are [0, 1, 2,..10].
  std::vector<RowVectorPtr> probeVectors = mergeBatches(
      makeBatches(
          3,
          [&](int32_t /*unused*/) {
            return makeRowVector({
                makeFlatVector<int32_t>(
                    137, [](auto row) { return row % 11; }, nullEvery(13)),
                makeFlatVector<int32_t>(137, [](auto row) { return row; }),
            });
          }),
      makeBatches(
          3,
          [&](int32_t /*unused*/) {
            return makeRowVector({
                makeFlatVector<int32_t>(
                    234,
                    [](auto row) { return (row + 3) % 11; },
                    nullEvery(13)),
                makeFlatVector<int32_t>(234, [](auto row) { return row; }),
            });
          }),
      true);

  // Right side keys are [-3, -2, -1, 0, 1, 2, 3].
  std::vector<RowVectorPtr> buildVectors =
      makeBatches(3, [&](int32_t /*unused*/) {
        return makeRowVector({
            makeFlatVector<int32_t>(
                123, [](auto row) { return -3 + row % 7; }, nullEvery(11)),
            makeFlatVector<int32_t>(
                123, [](auto row) { return -111 + row * 2; }, nullEvery(13)),
        });
      });

  HashJoinBuilder(*pool_, duckDbQueryRunner_)
      .numDrivers(numDrivers_)
      .probeKeys({"c0"})
      .probeVectors(std::move(probeVectors))
      .buildKeys({"u_c0"})
      .buildVectors(std::move(buildVectors))
      .buildProjections({"c0 AS u_c0", "c1 AS u_c1"})
      .joinType(core::JoinType::kRight)
      .joinOutputLayout({"c0", "c1", "u_c1"})
      .referenceQuery(
          "SELECT t.c0, t.c1, u.c1 FROM t RIGHT JOIN u ON t.c0 = u.c0")
      .run();
}

TEST_P(MultiThreadedHashJoinTest, rightJoinWithEmptyBuild) {
  // Left side keys are [0, 1, 2,..10].
  std::vector<RowVectorPtr> probeVectors = mergeBatches(
      makeBatches(
          3,
          [&](int32_t /*unused*/) {
            return makeRowVector({
                makeFlatVector<int32_t>(
                    137, [](auto row) { return row % 11; }, nullEvery(13)),
                makeFlatVector<int32_t>(137, [](auto row) { return row; }),
            });
          }),
      makeBatches(
          3,
          [&](int32_t /*unused*/) {
            return makeRowVector({
                makeFlatVector<int32_t>(
                    234,
                    [](auto row) { return (row + 3) % 11; },
                    nullEvery(13)),
                makeFlatVector<int32_t>(234, [](auto row) { return row; }),
            });
          }),
      true);

  // Right side keys are [-3, -2, -1, 0, 1, 2, 3].
  std::vector<RowVectorPtr> buildVectors =
      makeBatches(3, [&](int32_t /*unused*/) {
        return makeRowVector({
            makeFlatVector<int32_t>(
                123, [](auto row) { return -3 + row % 7; }, nullEvery(11)),
            makeFlatVector<int32_t>(
                123, [](auto row) { return -111 + row * 2; }, nullEvery(13)),
        });
      });

  HashJoinBuilder(*pool_, duckDbQueryRunner_)
      .numDrivers(numDrivers_)
      .probeKeys({"c0"})
      .probeVectors(std::move(probeVectors))
      .buildKeys({"u_c0"})
      .buildVectors(std::move(buildVectors))
      .buildFilter("c0 > 100")
      .buildProjections({"c0 AS u_c0", "c1 AS u_c1"})
      .joinType(core::JoinType::kRight)
      .joinOutputLayout({"c1"})
      .referenceQuery("SELECT null LIMIT 0")
      .checkSpillStats(false)
      .run();
}

TEST_P(MultiThreadedHashJoinTest, rightJoinWithAllMatch) {
  // Left side keys are [0, 1, 2,..10].
  std::vector<RowVectorPtr> probeVectors = mergeBatches(
      makeBatches(
          3,
          [&](int32_t /*unused*/) {
            return makeRowVector({
                makeFlatVector<int32_t>(
                    137, [](auto row) { return row % 11; }, nullEvery(13)),
                makeFlatVector<int32_t>(137, [](auto row) { return row; }),
            });
          }),
      makeBatches(
          3,
          [&](int32_t /*unused*/) {
            return makeRowVector({
                makeFlatVector<int32_t>(
                    234,
                    [](auto row) { return (row + 3) % 11; },
                    nullEvery(13)),
                makeFlatVector<int32_t>(234, [](auto row) { return row; }),
            });
          }),
      true);

  // Right side keys are [-3, -2, -1, 0, 1, 2, 3].
  std::vector<RowVectorPtr> buildVectors =
      makeBatches(3, [&](int32_t /*unused*/) {
        return makeRowVector({
            makeFlatVector<int32_t>(
                123, [](auto row) { return -3 + row % 7; }, nullEvery(11)),
            makeFlatVector<int32_t>(
                123, [](auto row) { return -111 + row * 2; }, nullEvery(13)),
        });
      });

  HashJoinBuilder(*pool_, duckDbQueryRunner_)
      .numDrivers(numDrivers_)
      .probeKeys({"c0"})
      .probeVectors(std::move(probeVectors))
      .buildKeys({"u_c0"})
      .buildVectors(std::move(buildVectors))
      .buildFilter("c0 >= 0")
      .buildProjections({"c0 AS u_c0", "c1 AS u_c1"})
      .joinType(core::JoinType::kRight)
      .joinOutputLayout({"c0", "c1", "u_c1"})
      .referenceQuery(
          "SELECT t.c0, t.c1, u.c1 FROM t RIGHT JOIN (SELECT * FROM u WHERE c0 >= 0) u ON t.c0 = u.c0")
      .run();
}

TEST_P(MultiThreadedHashJoinTest, rightJoinWithFilter) {
  // Left side keys are [0, 1, 2,..10].
  std::vector<RowVectorPtr> probeVectors = mergeBatches(
      makeBatches(
          3,
          [&](int32_t /*unused*/) {
            return makeRowVector({
                makeFlatVector<int32_t>(
                    137, [](auto row) { return row % 11; }, nullEvery(13)),
                makeFlatVector<int32_t>(137, [](auto row) { return row; }),
            });
          }),
      makeBatches(
          3,
          [&](int32_t /*unused*/) {
            return makeRowVector({
                makeFlatVector<int32_t>(
                    234,
                    [](auto row) { return (row + 3) % 11; },
                    nullEvery(13)),
                makeFlatVector<int32_t>(234, [](auto row) { return row; }),
            });
          }),
      true);

  // Right side keys are [-3, -2, -1, 0, 1, 2, 3].
  std::vector<RowVectorPtr> buildVectors =
      makeBatches(3, [&](int32_t /*unused*/) {
        return makeRowVector({
            makeFlatVector<int32_t>(
                123, [](auto row) { return -3 + row % 7; }, nullEvery(11)),
            makeFlatVector<int32_t>(
                123, [](auto row) { return -111 + row * 2; }, nullEvery(13)),
        });
      });

  // Filter with passed rows.
  {
    auto testProbeVectors = probeVectors;
    auto testBuildVectors = buildVectors;
    HashJoinBuilder(*pool_, duckDbQueryRunner_)
        .numDrivers(numDrivers_)
        .probeKeys({"c0"})
        .probeVectors(std::move(testProbeVectors))
        .buildKeys({"u_c0"})
        .buildVectors(std::move(testBuildVectors))
        .buildProjections({"c0 AS u_c0", "c1 AS u_c1"})
        .joinType(core::JoinType::kRight)
        .joinFilter("(c1 + u_c1) % 2 = 1")
        .joinOutputLayout({"c0", "c1", "u_c1"})
        .referenceQuery(
            "SELECT t.c0, t.c1, u.c1 FROM t RIGHT JOIN u ON t.c0 = u.c0 AND (t.c1 + u.c1) % 2 = 1")
        .run();
  }

  // Filter without passed rows.
  {
    auto testProbeVectors = probeVectors;
    auto testBuildVectors = buildVectors;
    HashJoinBuilder(*pool_, duckDbQueryRunner_)
        .numDrivers(numDrivers_)
        .probeKeys({"c0"})
        .probeVectors(std::move(testProbeVectors))
        .buildKeys({"u_c0"})
        .buildVectors(std::move(testBuildVectors))
        .buildProjections({"c0 AS u_c0", "c1 AS u_c1"})
        .joinType(core::JoinType::kRight)
        .joinFilter("(c1 + u_c1) % 2 = 3")
        .joinOutputLayout({"c0", "c1", "u_c1"})
        .referenceQuery(
            "SELECT t.c0, t.c1, u.c1 FROM t RIGHT JOIN u ON t.c0 = u.c0 AND (t.c1 + u.c1) % 2 = 3")
        .run();
  }
}

TEST_P(MultiThreadedHashJoinTest, fullJoin) {
  // Left side keys are [0, 1, 2,..10].
  std::vector<RowVectorPtr> probeVectors = mergeBatches(
      makeBatches(
          3,
          [&](int32_t /*unused*/) {
            return makeRowVector({
                makeFlatVector<int32_t>(
                    213, [](auto row) { return row % 11; }, nullEvery(13)),
                makeFlatVector<int32_t>(213, [](auto row) { return row; }),
            });
          }),
      makeBatches(
          2,
          [&](int32_t /*unused*/) {
            return makeRowVector({
                makeFlatVector<int32_t>(
                    137,
                    [](auto row) { return (row + 3) % 11; },
                    nullEvery(13)),
                makeFlatVector<int32_t>(137, [](auto row) { return row; }),
            });
          }),
      true);

  // Right side keys are [-3, -2, -1,
  // 0, 1, 2, 3].
  std::vector<RowVectorPtr> buildVectors =
      makeBatches(3, [&](int32_t /*unused*/) {
        return makeRowVector({
            makeFlatVector<int32_t>(
                123, [](auto row) { return -3 + row % 7; }, nullEvery(11)),
            makeFlatVector<int32_t>(
                123, [](auto row) { return -111 + row * 2; }, nullEvery(13)),
        });
      });

  HashJoinBuilder(*pool_, duckDbQueryRunner_)
      .numDrivers(numDrivers_)
      .probeKeys({"c0"})
      .probeVectors(std::move(probeVectors))
      .buildKeys({"u_c0"})
      .buildVectors(std::move(buildVectors))
      .buildProjections({"c0 AS u_c0", "c1 AS u_c1"})
      .joinType(core::JoinType::kFull)
      .joinOutputLayout({"c0", "c1", "u_c1"})
      .referenceQuery(
          "SELECT t.c0, t.c1, u.c1 FROM t FULL OUTER JOIN u ON t.c0 = u.c0")
      .run();
}

TEST_P(MultiThreadedHashJoinTest, fullJoinWithEmptyBuild) {
  // Left side keys are [0, 1, 2,..10].
  std::vector<RowVectorPtr> probeVectors = mergeBatches(
      makeBatches(
          3,
          [&](int32_t /*unused*/) {
            return makeRowVector({
                makeFlatVector<int32_t>(
                    213, [](auto row) { return row % 11; }, nullEvery(13)),
                makeFlatVector<int32_t>(213, [](auto row) { return row; }),
            });
          }),
      makeBatches(
          2,
          [&](int32_t /*unused*/) {
            return makeRowVector({
                makeFlatVector<int32_t>(
                    137,
                    [](auto row) { return (row + 3) % 11; },
                    nullEvery(13)),
                makeFlatVector<int32_t>(137, [](auto row) { return row; }),
            });
          }),
      true);

  // Right side keys are [-3, -2, -1, 0, 1, 2, 3].
  std::vector<RowVectorPtr> buildVectors =
      makeBatches(3, [&](int32_t /*unused*/) {
        return makeRowVector({
            makeFlatVector<int32_t>(
                123, [](auto row) { return -3 + row % 7; }, nullEvery(11)),
            makeFlatVector<int32_t>(
                123, [](auto row) { return -111 + row * 2; }, nullEvery(13)),
        });
      });

  HashJoinBuilder(*pool_, duckDbQueryRunner_)
      .numDrivers(numDrivers_)
      .probeKeys({"c0"})
      .probeVectors(std::move(probeVectors))
      .buildKeys({"u_c0"})
      .buildVectors(std::move(buildVectors))
      .buildFilter("c0 > 100")
      .buildProjections({"c0 AS u_c0", "c1 AS u_c1"})
      .joinType(core::JoinType::kFull)
      .joinOutputLayout({"c1"})
      .referenceQuery(
          "SELECT t.c1 FROM t FULL OUTER JOIN (SELECT * FROM u WHERE c0 > 100) u ON t.c0 = u.c0")
      .checkSpillStats(false)
      .run();
}

TEST_P(MultiThreadedHashJoinTest, fullJoinWithNoMatch) {
  // Left side keys are [0, 1, 2,..10].
  std::vector<RowVectorPtr> probeVectors = mergeBatches(
      makeBatches(
          3,
          [&](int32_t /*unused*/) {
            return makeRowVector({
                makeFlatVector<int32_t>(
                    213, [](auto row) { return row % 11; }, nullEvery(13)),
                makeFlatVector<int32_t>(213, [](auto row) { return row; }),
            });
          }),
      makeBatches(
          2,
          [&](int32_t /*unused*/) {
            return makeRowVector({
                makeFlatVector<int32_t>(
                    137,
                    [](auto row) { return (row + 3) % 11; },
                    nullEvery(13)),
                makeFlatVector<int32_t>(137, [](auto row) { return row; }),
            });
          }),
      true);

  // Right side keys are [-3, -2, -1, 0, 1, 2, 3].
  std::vector<RowVectorPtr> buildVectors =
      makeBatches(3, [&](int32_t /*unused*/) {
        return makeRowVector({
            makeFlatVector<int32_t>(
                123, [](auto row) { return -3 + row % 7; }, nullEvery(11)),
            makeFlatVector<int32_t>(
                123, [](auto row) { return -111 + row * 2; }, nullEvery(13)),
        });
      });

  HashJoinBuilder(*pool_, duckDbQueryRunner_)
      .numDrivers(numDrivers_)
      .probeKeys({"c0"})
      .probeVectors(std::move(probeVectors))
      .buildKeys({"u_c0"})
      .buildVectors(std::move(buildVectors))
      .buildFilter("c0 < 0")
      .buildProjections({"c0 AS u_c0", "c1 AS u_c1"})
      .joinType(core::JoinType::kFull)
      .joinOutputLayout({"c1"})
      .referenceQuery(
          "SELECT t.c1 FROM t FULL OUTER JOIN (SELECT * FROM u WHERE c0 < 0) u ON t.c0 = u.c0")
      .run();
}

TEST_P(MultiThreadedHashJoinTest, fullJoinWithFilters) {
  // Left side keys are [0, 1, 2,..10].
  std::vector<RowVectorPtr> probeVectors = mergeBatches(
      makeBatches(
          3,
          [&](int32_t /*unused*/) {
            return makeRowVector({
                makeFlatVector<int32_t>(
                    213, [](auto row) { return row % 11; }, nullEvery(13)),
                makeFlatVector<int32_t>(213, [](auto row) { return row; }),
            });
          }),
      makeBatches(
          2,
          [&](int32_t /*unused*/) {
            return makeRowVector({
                makeFlatVector<int32_t>(
                    137,
                    [](auto row) { return (row + 3) % 11; },
                    nullEvery(13)),
                makeFlatVector<int32_t>(137, [](auto row) { return row; }),
            });
          }),
      true);

  // Right side keys are [-3, -2, -1, 0, 1, 2, 3].
  std::vector<RowVectorPtr> buildVectors =
      makeBatches(3, [&](int32_t /*unused*/) {
        return makeRowVector({
            makeFlatVector<int32_t>(
                123, [](auto row) { return -3 + row % 7; }, nullEvery(11)),
            makeFlatVector<int32_t>(
                123, [](auto row) { return -111 + row * 2; }, nullEvery(13)),
        });
      });

  // Filter with passed rows.
  {
    auto testProbeVectors = probeVectors;
    auto testBuildVectors = buildVectors;
    HashJoinBuilder(*pool_, duckDbQueryRunner_)
        .numDrivers(numDrivers_)
        .probeKeys({"c0"})
        .probeVectors(std::move(testProbeVectors))
        .buildKeys({"u_c0"})
        .buildVectors(std::move(testBuildVectors))
        .buildProjections({"c0 AS u_c0", "c1 AS u_c1"})
        .joinType(core::JoinType::kFull)
        .joinFilter("(c1 + u_c1) % 2 = 1")
        .joinOutputLayout({"c0", "c1", "u_c1"})
        .referenceQuery(
            "SELECT t.c0, t.c1, u.c1 FROM t FULL OUTER JOIN u ON t.c0 = u.c0 AND (t.c1 + u.c1) % 2 = 1")
        .run();
  }

  // Filter without passed rows.
  {
    auto testProbeVectors = probeVectors;
    auto testBuildVectors = buildVectors;
    HashJoinBuilder(*pool_, duckDbQueryRunner_)
        .numDrivers(numDrivers_)
        .probeKeys({"c0"})
        .probeVectors(std::move(testProbeVectors))
        .buildKeys({"u_c0"})
        .buildVectors(std::move(testBuildVectors))
        .buildProjections({"c0 AS u_c0", "c1 AS u_c1"})
        .joinType(core::JoinType::kFull)
        .joinFilter("(c1 + u_c1) % 2 = 3")
        .joinOutputLayout({"c0", "c1", "u_c1"})
        .referenceQuery(
            "SELECT t.c0, t.c1, u.c1 FROM t FULL OUTER JOIN u ON t.c0 = u.c0 AND (t.c1 + u.c1) % 2 = 3")
        .run();
  }
}

TEST_P(MultiThreadedHashJoinTest, noSpillLevelLimit) {
  HashJoinBuilder(*pool_, duckDbQueryRunner_)
      .numDrivers(numDrivers_)
      .keyTypes({INTEGER()})
      .probeVectors(1600, 5)
      .buildVectors(1500, 5)
      .referenceQuery(
          "SELECT t_k0, t_data, u_k0, u_data FROM t, u WHERE t.t_k0 = u.u_k0")
      .maxSpillLevel(-1)
      .config(core::QueryConfig::kSpillStartPartitionBit, "48")
      .config(core::QueryConfig::kSpillPartitionBits, "3")
      .checkSpillStats(false)
      .verifier([&](const std::shared_ptr<Task>& task, bool hasSpill) {
        if (!hasSpill) {
          return;
        }
        ASSERT_EQ(maxHashBuildSpillLevel(*task), 4);
      })
      .run();
}

TEST_F(HashJoinTest, semiProject) {
  // Some keys have multiple rows: 2, 3, 5.
  auto probeVectors = makeBatches(3, [&](int32_t /*unused*/) {
    return makeRowVector({
        makeFlatVector<int64_t>({1, 2, 2, 3, 3, 3, 4, 5, 5, 6, 7}),
        makeFlatVector<int64_t>({10, 20, 21, 30, 31, 32, 40, 50, 51, 60, 70}),
    });
  });

  // Some keys are missing: 2, 6.
  // Some have multiple rows: 1, 5.
  // Some keys are not present on probe side: 8.
  auto buildVectors = makeBatches(3, [&](int32_t /*unused*/) {
    return makeRowVector({
        makeFlatVector<int64_t>({1, 1, 3, 4, 5, 5, 7, 8}),
        makeFlatVector<int64_t>({100, 101, 300, 400, 500, 501, 700, 800}),
    });
  });

  createDuckDbTable("t", probeVectors);
  createDuckDbTable("u", buildVectors);

  auto planNodeIdGenerator = std::make_shared<core::PlanNodeIdGenerator>();
  auto plan = PlanBuilder(planNodeIdGenerator)
                  .values(probeVectors)
                  .project({"c0 AS t0", "c1 AS t1"})
                  .hashJoin(
                      {"t0"},
                      {"u0"},
                      PlanBuilder(planNodeIdGenerator)
                          .values(buildVectors)
                          .project({"c0 AS u0", "c1 AS u1"})
                          .planNode(),
                      "",
                      {"t0", "t1", "match"},
                      core::JoinType::kLeftSemiProject)
                  .planNode();

  HashJoinBuilder(*pool_, duckDbQueryRunner_)
      .planNode(plan)
      .referenceQuery(
          "SELECT t.c0, t.c1, EXISTS (SELECT * FROM u WHERE t.c0 = u.c0) FROM t")
      .run();

  HashJoinBuilder(*pool_, duckDbQueryRunner_)
      .planNode(flipJoinSides(plan))
      .referenceQuery(
          "SELECT t.c0, t.c1, EXISTS (SELECT * FROM u WHERE t.c0 = u.c0) FROM t")
      .run();

  // With extra filter.
  planNodeIdGenerator = std::make_shared<core::PlanNodeIdGenerator>();
  plan = PlanBuilder(planNodeIdGenerator)
             .values(probeVectors)
             .project({"c0 AS t0", "c1 AS t1"})
             .hashJoin(
                 {"t0"},
                 {"u0"},
                 PlanBuilder(planNodeIdGenerator)
                     .values(buildVectors)
                     .project({"c0 AS u0", "c1 AS u1"})
                     .planNode(),
                 "t1 * 10 <> u1",
                 {"t0", "t1", "match"},
                 core::JoinType::kLeftSemiProject)
             .planNode();

  HashJoinBuilder(*pool_, duckDbQueryRunner_)
      .planNode(plan)
      .referenceQuery(
          "SELECT t.c0, t.c1, EXISTS (SELECT * FROM u WHERE t.c0 = u.c0 AND t.c1 * 10 <> u.c1) FROM t")
      .run();

  HashJoinBuilder(*pool_, duckDbQueryRunner_)
      .planNode(flipJoinSides(plan))
      .referenceQuery(
          "SELECT t.c0, t.c1, EXISTS (SELECT * FROM u WHERE t.c0 = u.c0 AND t.c1 * 10 <> u.c1) FROM t")
      .run();

  // Empty build side.
  planNodeIdGenerator = std::make_shared<core::PlanNodeIdGenerator>();
  plan = PlanBuilder(planNodeIdGenerator)
             .values(probeVectors)
             .project({"c0 AS t0", "c1 AS t1"})
             .hashJoin(
                 {"t0"},
                 {"u0"},
                 PlanBuilder(planNodeIdGenerator)
                     .values(buildVectors)
                     .project({"c0 AS u0", "c1 AS u1"})
                     .filter("u0 < 0")
                     .planNode(),
                 "",
                 {"t0", "t1", "match"},
                 core::JoinType::kLeftSemiProject)
             .planNode();

  HashJoinBuilder(*pool_, duckDbQueryRunner_)
      .planNode(plan)
      .referenceQuery(
          "SELECT t.c0, t.c1, EXISTS (SELECT * FROM u WHERE u.c0 < 0 AND t.c0 = u.c0) FROM t")
      // NOTE: there is no spilling in empty build test case as all the
      // build-side rows have been filtered out.
      .checkSpillStats(false)
      .run();

  HashJoinBuilder(*pool_, duckDbQueryRunner_)
      .planNode(flipJoinSides(plan))
      .referenceQuery(
          "SELECT t.c0, t.c1, EXISTS (SELECT * FROM u WHERE u.c0 < 0 AND t.c0 = u.c0) FROM t")
      // NOTE: there is no spilling in empty build test case as all the
      // build-side rows have been filtered out.
      .checkSpillStats(false)
      .run();
}

VELOX_INSTANTIATE_TEST_SUITE_P(
    HashJoinTest,
    MultiThreadedHashJoinTest,
    testing::ValuesIn(MultiThreadedHashJoinTest::getTestParams()));

// TODO: try to parallelize the following test cases if possible.
TEST_F(HashJoinTest, memory) {
  // Measures memory allocation in a 1:n hash join followed by
  // projection and aggregation. We expect vectors to be mostly
  // reused, except for t_k0 + 1, which is a dictionary after the
  // join.
  std::vector<RowVectorPtr> probeVectors =
      makeBatches(10, [&](int32_t /*unused*/) {
        return std::dynamic_pointer_cast<RowVector>(
            BatchMaker::createBatch(probeType_, 1000, *pool_));
      });

  // auto buildType = makeRowType(keyTypes, "u_");
  std::vector<RowVectorPtr> buildVectors =
      makeBatches(10, [&](int32_t /*unused*/) {
        return std::dynamic_pointer_cast<RowVector>(
            BatchMaker::createBatch(buildType_, 1000, *pool_));
      });

  auto planNodeIdGenerator = std::make_shared<core::PlanNodeIdGenerator>();
  CursorParameters params;
  params.planNode = PlanBuilder(planNodeIdGenerator)
                        .values(probeVectors, true)
                        .hashJoin(
                            {"t_k1"},
                            {"u_k1"},
                            PlanBuilder(planNodeIdGenerator)
                                .values(buildVectors, true)
                                .planNode(),
                            "",
                            concat(probeType_->names(), buildType_->names()))
                        .project({"t_k1 % 1000 AS k1", "u_k1 % 1000 AS k2"})
                        .singleAggregation({}, {"sum(k1)", "sum(k2)"})
                        .planNode();
  params.queryCtx = core::QueryCtx::createForTest();
  auto tracker = memory::MemoryUsageTracker::create();
  params.queryCtx->pool()->setMemoryUsageTracker(tracker);

  auto [taskCursor, rows] = readCursor(params, [](Task*) {});
  EXPECT_GT(3'500, tracker->getNumAllocs());
  EXPECT_GT(7'500'000, tracker->getCumulativeBytes());
}

TEST_F(HashJoinTest, lazyVectors) {
  // a dataset of multiple row groups with multiple columns. We create
  // different dictionary wrappings for different columns and load the
  // rows in scope at different times.
  auto probeVectors = makeBatches(3, [&](int32_t /*unused*/) {
    return makeRowVector(
        {makeFlatVector<int32_t>(3'000, [](auto row) { return row; }),
         makeFlatVector<int64_t>(30'000, [](auto row) { return row % 23; }),
         makeFlatVector<int32_t>(30'000, [](auto row) { return row % 31; }),
         makeFlatVector<StringView>(30'000, [](auto row) {
           return StringView(fmt::format("{}   string", row % 43));
         })});
  });

  std::vector<RowVectorPtr> buildVectors =
      makeBatches(4, [&](int32_t /*unused*/) {
        return makeRowVector(
            {makeFlatVector<int32_t>(1'000, [](auto row) { return row * 3; }),
             makeFlatVector<int64_t>(
                 10'000, [](auto row) { return row % 31; })});
      });

  std::vector<std::shared_ptr<TempFilePath>> tempFiles;

  std::vector<exec::Split> probeSplits;
  for (const auto& probeVector : probeVectors) {
    tempFiles.push_back(TempFilePath::create());
    writeToFile(tempFiles.back()->path, probeVector);
    probeSplits.push_back(
        exec::Split(makeHiveConnectorSplit(tempFiles.back()->path)));
  }
  createDuckDbTable("t", probeVectors);

  std::vector<exec::Split> buildSplits;
  for (const auto& buildVector : buildVectors) {
    tempFiles.push_back(TempFilePath::create());
    writeToFile(tempFiles.back()->path, buildVector);
    buildSplits.push_back(
        exec::Split(makeHiveConnectorSplit(tempFiles.back()->path)));
  }
  createDuckDbTable("u", buildVectors);

  {
    auto planNodeIdGenerator = std::make_shared<core::PlanNodeIdGenerator>();
    core::PlanNodeId probeScanId;
    core::PlanNodeId buildScanId;
    auto op = PlanBuilder(planNodeIdGenerator)
                  .tableScan(ROW({"c0", "c1"}, {INTEGER(), BIGINT()}))
                  .capturePlanNodeId(probeScanId)
                  .hashJoin(
                      {"c0"},
                      {"c0"},
                      PlanBuilder(planNodeIdGenerator)
                          .tableScan(ROW({"c0"}, {INTEGER()}))
                          .capturePlanNodeId(buildScanId)
                          .planNode(),
                      "",
                      {"c1"})
                  .project({"c1 + 1"})
                  .planNode();

    SplitInput splits;
    splits.emplace(probeScanId, probeSplits);
    splits.emplace(buildScanId, buildSplits);
    HashJoinBuilder(*pool_, duckDbQueryRunner_)
        .planNode(std::move(op))
        .inputSplits(splits)
        .referenceQuery("SELECT t.c1 + 1 FROM t, u WHERE t.c0 = u.c0")
        .run();
  }

  {
    auto planNodeIdGenerator = std::make_shared<core::PlanNodeIdGenerator>();
    core::PlanNodeId probeScanId;
    core::PlanNodeId buildScanId;
    auto op = PlanBuilder(planNodeIdGenerator)
                  .tableScan(
                      ROW({"c0", "c1", "c2", "c3"},
                          {INTEGER(), BIGINT(), INTEGER(), VARCHAR()}))
                  .capturePlanNodeId(probeScanId)
                  .filter("c2 < 29")
                  .hashJoin(
                      {"c0"},
                      {"bc0"},
                      PlanBuilder(planNodeIdGenerator)
                          .tableScan(ROW({"c0", "c1"}, {INTEGER(), BIGINT()}))
                          .capturePlanNodeId(buildScanId)
                          .project({"c0 as bc0", "c1 as bc1"})
                          .planNode(),
                      "(c1 + bc1) % 33 < 27",
                      {"c1", "bc1", "c3"})
                  .project({"c1 + 1", "bc1", "length(c3)"})
                  .planNode();

    SplitInput splits;
    splits.emplace(probeScanId, probeSplits);
    splits.emplace(buildScanId, buildSplits);

    HashJoinBuilder(*pool_, duckDbQueryRunner_)
        .planNode(std::move(op))
        .inputSplits(splits)
        .referenceQuery(
            "SELECT t.c1 + 1, U.c1, length(t.c3) FROM t, u WHERE t.c0 = u.c0 and t.c2 < 29 and (t.c1 + u.c1) % 33 < 27")
        .run();
  }
}

TEST_F(HashJoinTest, dynamicFilters) {
  const int32_t numSplits = 10;
  const int32_t numRowsProbe = 333;
  const int32_t numRowsBuild = 100;

  std::vector<RowVectorPtr> probeVectors;
  probeVectors.reserve(numSplits);

  std::vector<std::shared_ptr<TempFilePath>> tempFiles;
  std::vector<exec::Split> probeSplits;
  for (int32_t i = 0; i < numSplits; ++i) {
    auto rowVector = makeRowVector({
        makeFlatVector<int32_t>(
            numRowsProbe, [&](auto row) { return row - i * 10; }),
        makeFlatVector<int64_t>(numRowsProbe, [](auto row) { return row; }),
    });
    probeVectors.push_back(rowVector);
    tempFiles.push_back(TempFilePath::create());
    writeToFile(tempFiles.back()->path, rowVector);
    probeSplits.push_back(
        exec::Split(makeHiveConnectorSplit(tempFiles.back()->path)));
  }

  // 100 key values in [35, 233] range.
  std::vector<RowVectorPtr> buildVectors;
  for (int i = 0; i < 5; ++i) {
    buildVectors.push_back(makeRowVector({
        makeFlatVector<int32_t>(
            numRowsBuild / 5,
            [i](auto row) { return 35 + 2 * (row + i * numRowsBuild / 5); }),
        makeFlatVector<int64_t>(numRowsBuild / 5, [](auto row) { return row; }),
    }));
  }
  std::vector<RowVectorPtr> keyOnlyBuildVectors;
  for (int i = 0; i < 5; ++i) {
    keyOnlyBuildVectors.push_back(
        makeRowVector({makeFlatVector<int32_t>(numRowsBuild / 5, [i](auto row) {
          return 35 + 2 * (row + i * numRowsBuild / 5);
        })}));
  }

  createDuckDbTable("t", probeVectors);
  createDuckDbTable("u", buildVectors);

  auto probeType = ROW({"c0", "c1"}, {INTEGER(), BIGINT()});

  auto planNodeIdGenerator = std::make_shared<core::PlanNodeIdGenerator>();

  auto buildSide = PlanBuilder(planNodeIdGenerator)
                       .values(buildVectors)
                       .project({"c0 AS u_c0", "c1 AS u_c1"})
                       .planNode();
  auto keyOnlyBuildSide = PlanBuilder(planNodeIdGenerator)
                              .values(keyOnlyBuildVectors)
                              .project({"c0 AS u_c0"})
                              .planNode();

  // Basic push-down.
  {
    // Inner join.
    core::PlanNodeId probeScanId;
    auto op = PlanBuilder(planNodeIdGenerator)
                  .tableScan(probeType)
                  .capturePlanNodeId(probeScanId)
                  .hashJoin(
                      {"c0"},
                      {"u_c0"},
                      buildSide,
                      "",
                      {"c0", "c1", "u_c1"},
                      core::JoinType::kInner)
                  .project({"c0", "c1 + 1", "c1 + u_c1"})
                  .planNode();
    {
      SplitInput splits;
      splits.emplace(probeScanId, probeSplits);

      HashJoinBuilder(*pool_, duckDbQueryRunner_)
          .planNode(std::move(op))
          .inputSplits(splits)
          .referenceQuery(
              "SELECT t.c0, t.c1 + 1, t.c1 + u.c1 FROM t, u WHERE t.c0 = u.c0")
          .verifier([&](const std::shared_ptr<Task>& task, bool hasSpill) {
            SCOPED_TRACE(fmt::format("hasSpill:{}", hasSpill));
            if (hasSpill) {
              // Dynamic filtering should be disabled with spilling triggered.
              ASSERT_EQ(0, getFiltersProduced(task, 1).sum);
              ASSERT_EQ(0, getFiltersAccepted(task, 0).sum);
              ASSERT_EQ(getInputPositions(task, 1), numRowsProbe * numSplits);
            } else {
              ASSERT_EQ(1, getFiltersProduced(task, 1).sum);
              ASSERT_EQ(1, getFiltersAccepted(task, 0).sum);
              ASSERT_EQ(0, getReplacedWithFilterRows(task, 1).sum);
              ASSERT_LT(getInputPositions(task, 1), numRowsProbe * numSplits);
            }
          })
          .run();
    }

    // Left semi join.
    op = PlanBuilder(planNodeIdGenerator)
             .tableScan(probeType)
             .capturePlanNodeId(probeScanId)
             .hashJoin(
                 {"c0"},
                 {"u_c0"},
                 buildSide,
                 "",
                 {"c0", "c1"},
                 core::JoinType::kLeftSemiFilter)
             .project({"c0", "c1 + 1"})
             .planNode();

    {
      SplitInput splits;
      splits.emplace(probeScanId, probeSplits);

      HashJoinBuilder(*pool_, duckDbQueryRunner_)
          .planNode(std::move(op))
          .inputSplits(splits)
          .referenceQuery(
              "SELECT t.c0, t.c1 + 1 FROM t WHERE t.c0 IN (SELECT c0 FROM u)")
          .verifier([&](const std::shared_ptr<Task>& task, bool hasSpill) {
            SCOPED_TRACE(fmt::format("hasSpill:{}", hasSpill));
            if (hasSpill) {
              // Dynamic filtering should be disabled with spilling triggered.
              ASSERT_EQ(0, getFiltersProduced(task, 1).sum);
              ASSERT_EQ(0, getFiltersAccepted(task, 0).sum);
              ASSERT_EQ(0, getReplacedWithFilterRows(task, 1).sum);
              ASSERT_EQ(getInputPositions(task, 1), numRowsProbe * numSplits);
            } else {
              ASSERT_EQ(1, getFiltersProduced(task, 1).sum);
              ASSERT_EQ(1, getFiltersAccepted(task, 0).sum);
              ASSERT_GT(getReplacedWithFilterRows(task, 1).sum, 0);
              ASSERT_LT(getInputPositions(task, 1), numRowsProbe * numSplits);
            }
          })
          .run();
    }

    // Right semi join.
    op = PlanBuilder(planNodeIdGenerator)
             .tableScan(probeType)
             .capturePlanNodeId(probeScanId)
             .hashJoin(
                 {"c0"},
                 {"u_c0"},
                 buildSide,
                 "",
                 {"u_c0", "u_c1"},
                 core::JoinType::kRightSemiFilter)
             .project({"u_c0", "u_c1 + 1"})
             .planNode();

    {
      SplitInput splits;
      splits.emplace(probeScanId, probeSplits);

      HashJoinBuilder(*pool_, duckDbQueryRunner_)
          .planNode(std::move(op))
          .inputSplits(splits)
          .referenceQuery(
              "SELECT u.c0, u.c1 + 1 FROM u WHERE u.c0 IN (SELECT c0 FROM t)")
          .verifier([&](const std::shared_ptr<Task>& task, bool hasSpill) {
            SCOPED_TRACE(fmt::format("hasSpill:{}", hasSpill));
            if (hasSpill) {
              // Dynamic filtering should be disabled with spilling triggered.
              ASSERT_EQ(0, getFiltersProduced(task, 1).sum);
              ASSERT_EQ(0, getFiltersAccepted(task, 0).sum);
              ASSERT_EQ(getReplacedWithFilterRows(task, 1).sum, 0);
              ASSERT_EQ(getInputPositions(task, 1), numRowsProbe * numSplits);
            } else {
              ASSERT_EQ(1, getFiltersProduced(task, 1).sum);
              ASSERT_EQ(1, getFiltersAccepted(task, 0).sum);
              ASSERT_EQ(getReplacedWithFilterRows(task, 1).sum, 0);
              ASSERT_LT(getInputPositions(task, 1), numRowsProbe * numSplits);
            }
          })
          .run();
    }
  }

  // Basic push-down with column names projected out of the table scan
  // having different names than column names in the files.
  {
    auto scanOutputType = ROW({"a", "b"}, {INTEGER(), BIGINT()});
    ColumnHandleMap assignments;
    assignments["a"] = regularColumn("c0", INTEGER());
    assignments["b"] = regularColumn("c1", BIGINT());

    core::PlanNodeId probeScanId;
    auto op =
        PlanBuilder(planNodeIdGenerator)
            .tableScan(
                scanOutputType,
                makeTableHandle(common::test::SubfieldFiltersBuilder().build()),
                assignments)
            .capturePlanNodeId(probeScanId)
            .hashJoin({"a"}, {"u_c0"}, buildSide, "", {"a", "b", "u_c1"})
            .project({"a", "b + 1", "b + u_c1"})
            .planNode();

    SplitInput splits;
    splits.emplace(probeScanId, probeSplits);

    HashJoinBuilder(*pool_, duckDbQueryRunner_)
        .planNode(std::move(op))
        .inputSplits(splits)
        .referenceQuery(
            "SELECT t.c0, t.c1 + 1, t.c1 + u.c1 FROM t, u WHERE t.c0 = u.c0")
        .verifier([&](const std::shared_ptr<Task>& task, bool hasSpill) {
          SCOPED_TRACE(fmt::format("hasSpill:{}", hasSpill));
          if (hasSpill) {
            // Dynamic filtering should be disabled with spilling triggered.
            ASSERT_EQ(0, getFiltersProduced(task, 1).sum);
            ASSERT_EQ(0, getFiltersAccepted(task, 0).sum);
            ASSERT_EQ(0, getReplacedWithFilterRows(task, 1).sum);
            ASSERT_EQ(getInputPositions(task, 1), numRowsProbe * numSplits);
          } else {
            ASSERT_EQ(1, getFiltersProduced(task, 1).sum);
            ASSERT_EQ(1, getFiltersAccepted(task, 0).sum);
            ASSERT_EQ(0, getReplacedWithFilterRows(task, 1).sum);
            ASSERT_LT(getInputPositions(task, 1), numRowsProbe * numSplits);
          }
        })
        .run();
  }

  // Push-down that requires merging filters.
  {
    core::PlanNodeId probeScanId;
    auto op = PlanBuilder(planNodeIdGenerator)
                  .tableScan(probeType, {"c0 < 500::INTEGER"})
                  .capturePlanNodeId(probeScanId)
                  .hashJoin({"c0"}, {"u_c0"}, buildSide, "", {"c1", "u_c1"})
                  .project({"c1 + u_c1"})
                  .planNode();

    SplitInput splits;
    splits.emplace(probeScanId, probeSplits);

    HashJoinBuilder(*pool_, duckDbQueryRunner_)
        .planNode(std::move(op))
        .inputSplits(splits)
        .referenceQuery(
            "SELECT t.c1 + u.c1 FROM t, u WHERE t.c0 = u.c0 AND t.c0 < 500")
        .verifier([&](const std::shared_ptr<Task>& task, bool hasSpill) {
          SCOPED_TRACE(fmt::format("hasSpill:{}", hasSpill));
          if (hasSpill) {
            // Dynamic filtering should be disabled with spilling triggered.
            ASSERT_EQ(0, getFiltersProduced(task, 1).sum);
            ASSERT_EQ(0, getFiltersAccepted(task, 0).sum);
            ASSERT_EQ(0, getReplacedWithFilterRows(task, 1).sum);
            ASSERT_EQ(getInputPositions(task, 1), numRowsProbe * numSplits);
          } else {
            ASSERT_EQ(1, getFiltersProduced(task, 1).sum);
            ASSERT_EQ(1, getFiltersAccepted(task, 0).sum);
            ASSERT_EQ(0, getReplacedWithFilterRows(task, 1).sum);
            ASSERT_LT(getInputPositions(task, 1), numRowsProbe * numSplits);
          }
        })
        .run();
  }

  // Push-down that turns join into a no-op.
  {
    core::PlanNodeId probeScanId;
    auto op =
        PlanBuilder(planNodeIdGenerator)
            .tableScan(probeType)
            .capturePlanNodeId(probeScanId)
            .hashJoin({"c0"}, {"u_c0"}, keyOnlyBuildSide, "", {"c0", "c1"})
            .project({"c0", "c1 + 1"})
            .planNode();

    SplitInput splits;
    splits.emplace(probeScanId, probeSplits);

    HashJoinBuilder(*pool_, duckDbQueryRunner_)
        .planNode(std::move(op))
        .inputSplits(splits)
        .referenceQuery("SELECT t.c0, t.c1 + 1 FROM t, u WHERE t.c0 = u.c0")
        .verifier([&](const std::shared_ptr<Task>& task, bool hasSpill) {
          SCOPED_TRACE(fmt::format("hasSpill:{}", hasSpill));
          if (hasSpill) {
            // Dynamic filtering should be disabled with spilling triggered.
            ASSERT_EQ(0, getFiltersProduced(task, 1).sum);
            ASSERT_EQ(0, getFiltersAccepted(task, 0).sum);
            ASSERT_EQ(0, getReplacedWithFilterRows(task, 1).sum);
            ASSERT_EQ(getInputPositions(task, 1), numRowsProbe * numSplits);
          } else {
            ASSERT_EQ(1, getFiltersProduced(task, 1).sum);
            ASSERT_EQ(1, getFiltersAccepted(task, 0).sum);
            ASSERT_EQ(
                getReplacedWithFilterRows(task, 1).sum,
                numRowsBuild * numSplits);
            ASSERT_LT(getInputPositions(task, 1), numRowsProbe * numSplits);
          }
        })
        .run();
  }

  // Push-down that turns join into a no-op with output having a different
  // number of columns than the input.
  {
    core::PlanNodeId probeScanId;
    auto op = PlanBuilder(planNodeIdGenerator)
                  .tableScan(probeType)
                  .capturePlanNodeId(probeScanId)
                  .hashJoin({"c0"}, {"u_c0"}, keyOnlyBuildSide, "", {"c0"})
                  .planNode();

    SplitInput splits;
    splits.emplace(probeScanId, probeSplits);

    HashJoinBuilder(*pool_, duckDbQueryRunner_)
        .planNode(std::move(op))
        .inputSplits(splits)
        .referenceQuery("SELECT t.c0 FROM t JOIN u ON (t.c0 = u.c0)")
        .verifier([&](const std::shared_ptr<Task>& task, bool hasSpill) {
          SCOPED_TRACE(fmt::format("hasSpill:{}", hasSpill));
          if (hasSpill) {
            // Dynamic filtering should be disabled with spilling triggered.
            ASSERT_EQ(0, getFiltersProduced(task, 1).sum);
            ASSERT_EQ(0, getFiltersAccepted(task, 0).sum);
            ASSERT_EQ(0, getReplacedWithFilterRows(task, 1).sum);
            ASSERT_EQ(getInputPositions(task, 1), numRowsProbe * numSplits);
          } else {
            ASSERT_EQ(1, getFiltersProduced(task, 1).sum);
            ASSERT_EQ(1, getFiltersAccepted(task, 0).sum);
            ASSERT_EQ(
                getReplacedWithFilterRows(task, 1).sum,
                numRowsBuild * numSplits);
            ASSERT_LT(getInputPositions(task, 1), numRowsProbe * numSplits);
          }
        })
        .run();
  }

  // Push-down that requires merging filters and turns join into a no-op.
  {
    core::PlanNodeId probeScanId;
    auto op = PlanBuilder(planNodeIdGenerator)
                  .tableScan(probeType, {"c0 < 500::INTEGER"})
                  .capturePlanNodeId(probeScanId)
                  .hashJoin({"c0"}, {"u_c0"}, keyOnlyBuildSide, "", {"c1"})
                  .project({"c1 + 1"})
                  .planNode();

    SplitInput splits;
    splits.emplace(probeScanId, probeSplits);

    HashJoinBuilder(*pool_, duckDbQueryRunner_)
        .planNode(std::move(op))
        .inputSplits(splits)
        .referenceQuery(
            "SELECT t.c1 + 1 FROM t, u WHERE t.c0 = u.c0 AND t.c0 < 500")
        .verifier([&](const std::shared_ptr<Task>& task, bool hasSpill) {
          SCOPED_TRACE(fmt::format("hasSpill:{}", hasSpill));
          if (hasSpill) {
            // Dynamic filtering should be disabled with spilling triggered.
            ASSERT_EQ(0, getFiltersProduced(task, 1).sum);
            ASSERT_EQ(0, getFiltersAccepted(task, 0).sum);
            ASSERT_EQ(getReplacedWithFilterRows(task, 1).sum, 0);
            ASSERT_EQ(getInputPositions(task, 1), numRowsProbe * numSplits);
          } else {
            ASSERT_EQ(1, getFiltersProduced(task, 1).sum);
            ASSERT_EQ(1, getFiltersAccepted(task, 0).sum);
            ASSERT_GT(getReplacedWithFilterRows(task, 1).sum, 0);
            ASSERT_LT(getInputPositions(task, 1), numRowsProbe * numSplits);
          }
        })
        .run();
  }

  // Push-down with highly selective filter in the scan.
  {
    // Inner join.
    core::PlanNodeId probeScanId;
    auto op =
        PlanBuilder(planNodeIdGenerator)
            .tableScan(probeType, {"c0 < 200::INTEGER"})
            .capturePlanNodeId(probeScanId)
            .hashJoin(
                {"c0"}, {"u_c0"}, buildSide, "", {"c1"}, core::JoinType::kInner)
            .project({"c1 + 1"})
            .planNode();

    {
      SplitInput splits;
      splits.emplace(probeScanId, probeSplits);

      HashJoinBuilder(*pool_, duckDbQueryRunner_)
          .planNode(std::move(op))
          .inputSplits(splits)
          .referenceQuery(
              "SELECT t.c1 + 1 FROM t, u WHERE t.c0 = u.c0 AND t.c0 < 200")
          .verifier([&](const std::shared_ptr<Task>& task, bool hasSpill) {
            SCOPED_TRACE(fmt::format("hasSpill:{}", hasSpill));
            if (hasSpill) {
              // Dynamic filtering should be disabled with spilling triggered.
              ASSERT_EQ(0, getFiltersProduced(task, 1).sum);
              ASSERT_EQ(0, getFiltersAccepted(task, 0).sum);
              ASSERT_EQ(getReplacedWithFilterRows(task, 1).sum, 0);
              ASSERT_LT(getInputPositions(task, 1), numRowsProbe * numSplits);
            } else {
              ASSERT_EQ(1, getFiltersProduced(task, 1).sum);
              ASSERT_EQ(1, getFiltersAccepted(task, 0).sum);
              ASSERT_GT(getReplacedWithFilterRows(task, 1).sum, 0);
              ASSERT_LT(getInputPositions(task, 1), numRowsProbe * numSplits);
            }
          })
          .run();
    }

    // Left semi join.
    op = PlanBuilder(planNodeIdGenerator)
             .tableScan(probeType, {"c0 < 200::INTEGER"})
             .capturePlanNodeId(probeScanId)
             .hashJoin(
                 {"c0"},
                 {"u_c0"},
                 buildSide,
                 "",
                 {"c1"},
                 core::JoinType::kLeftSemiFilter)
             .project({"c1 + 1"})
             .planNode();

    {
      SplitInput splits;
      splits.emplace(probeScanId, probeSplits);

      HashJoinBuilder(*pool_, duckDbQueryRunner_)
          .planNode(std::move(op))
          .inputSplits(splits)
          .referenceQuery(
              "SELECT t.c1 + 1 FROM t WHERE t.c0 IN (SELECT c0 FROM u) AND t.c0 < 200")
          .verifier([&](const std::shared_ptr<Task>& task, bool hasSpill) {
            SCOPED_TRACE(fmt::format("hasSpill:{}", hasSpill));
            if (hasSpill) {
              // Dynamic filtering should be disabled with spilling triggered.
              ASSERT_EQ(0, getFiltersProduced(task, 1).sum);
              ASSERT_EQ(0, getFiltersAccepted(task, 0).sum);
              ASSERT_EQ(getReplacedWithFilterRows(task, 1).sum, 0);
              ASSERT_LT(getInputPositions(task, 1), numRowsProbe * numSplits);
            } else {
              ASSERT_EQ(1, getFiltersProduced(task, 1).sum);
              ASSERT_EQ(1, getFiltersAccepted(task, 0).sum);
              ASSERT_GT(getReplacedWithFilterRows(task, 1).sum, 0);
              ASSERT_LT(getInputPositions(task, 1), numRowsProbe * numSplits);
            }
          })
          .run();
    }

    // Right semi join.
    op = PlanBuilder(planNodeIdGenerator)
             .tableScan(probeType, {"c0 < 200::INTEGER"})
             .capturePlanNodeId(probeScanId)
             .hashJoin(
                 {"c0"},
                 {"u_c0"},
                 buildSide,
                 "",
                 {"u_c1"},
                 core::JoinType::kRightSemiFilter)
             .project({"u_c1 + 1"})
             .planNode();

    {
      SplitInput splits;
      splits.emplace(probeScanId, probeSplits);

      HashJoinBuilder(*pool_, duckDbQueryRunner_)
          .planNode(std::move(op))
          .inputSplits(splits)
          .referenceQuery(
              "SELECT u.c1 + 1 FROM u WHERE u.c0 IN (SELECT c0 FROM t) AND u.c0 < 200")
          .verifier([&](const std::shared_ptr<Task>& task, bool hasSpill) {
            SCOPED_TRACE(fmt::format("hasSpill:{}", hasSpill));
            if (hasSpill) {
              // Dynamic filtering should be disabled with spilling triggered.
              ASSERT_EQ(0, getFiltersProduced(task, 1).sum);
              ASSERT_EQ(0, getFiltersAccepted(task, 0).sum);
              ASSERT_EQ(getReplacedWithFilterRows(task, 1).sum, 0);
              ASSERT_LT(getInputPositions(task, 1), numRowsProbe * numSplits);
            } else {
              ASSERT_EQ(1, getFiltersProduced(task, 1).sum);
              ASSERT_EQ(1, getFiltersAccepted(task, 0).sum);
              ASSERT_EQ(getReplacedWithFilterRows(task, 1).sum, 0);
              ASSERT_LT(getInputPositions(task, 1), numRowsProbe * numSplits);
            }
          })
          .run();
    }
  }

  // Disable filter push-down by using values in place of scan.
  {
    auto op = PlanBuilder(planNodeIdGenerator)
                  .values(probeVectors)
                  .hashJoin({"c0"}, {"u_c0"}, buildSide, "", {"c1"})
                  .project({"c1 + 1"})
                  .planNode();

    HashJoinBuilder(*pool_, duckDbQueryRunner_)
        .planNode(std::move(op))
        .referenceQuery("SELECT t.c1 + 1 FROM t, u WHERE t.c0 = u.c0")
        .verifier([&](const std::shared_ptr<Task>& task, bool hasSpill) {
          ASSERT_EQ(0, getFiltersProduced(task, 1).sum);
          ASSERT_EQ(0, getFiltersAccepted(task, 0).sum);
          ASSERT_EQ(numRowsProbe * numSplits, getInputPositions(task, 1));
        })
        .run();
  }

  // Disable filter push-down by using an expression as the join key on the
  // probe side.
  {
    core::PlanNodeId probeScanId;
    auto op = PlanBuilder(planNodeIdGenerator)
                  .tableScan(probeType)
                  .capturePlanNodeId(probeScanId)
                  .project({"cast(c0 + 1 as integer) AS t_key", "c1"})
                  .hashJoin({"t_key"}, {"u_c0"}, buildSide, "", {"c1"})
                  .project({"c1 + 1"})
                  .planNode();

    SplitInput splits;
    splits.emplace(probeScanId, probeSplits);

    HashJoinBuilder(*pool_, duckDbQueryRunner_)
        .planNode(std::move(op))
        .inputSplits(splits)
        .referenceQuery("SELECT t.c1 + 1 FROM t, u WHERE (t.c0 + 1) = u.c0")
        .verifier([&](const std::shared_ptr<Task>& task, bool hasSpill) {
          ASSERT_EQ(0, getFiltersProduced(task, 1).sum);
          ASSERT_EQ(0, getFiltersAccepted(task, 0).sum);
          ASSERT_EQ(numRowsProbe * numSplits, getInputPositions(task, 1));
        })
        .run();
  }
}

// Verify the size of the join output vectors when projecting build-side
// variable-width column.
TEST_F(HashJoinTest, memoryUsage) {
  std::vector<RowVectorPtr> probeVectors =
      makeBatches(10, [&](int32_t /*unused*/) {
        return makeRowVector(
            {makeFlatVector<int32_t>(1'000, [](auto row) { return row % 5; })});
      });
  std::vector<RowVectorPtr> buildVectors =
      makeBatches(5, [&](int32_t /*unused*/) {
        return makeRowVector(
            {"u_c0", "u_c1"},
            {makeFlatVector<int32_t>({0, 1, 2}),
             makeFlatVector<std::string>({
                 std::string(40, 'a'),
                 std::string(50, 'b'),
                 std::string(30, 'c'),
             })});
      });
  core::PlanNodeId joinNodeId;

  auto planNodeIdGenerator = std::make_shared<core::PlanNodeIdGenerator>();
  auto plan = PlanBuilder(planNodeIdGenerator)
                  .values(probeVectors)
                  .hashJoin(
                      {"c0"},
                      {"u_c0"},
                      PlanBuilder(planNodeIdGenerator)
                          .values({buildVectors})
                          .planNode(),
                      "",
                      {"c0", "u_c1"})
                  .capturePlanNodeId(joinNodeId)
                  .singleAggregation({}, {"count(1)"})
                  .planNode();

  HashJoinBuilder(*pool_, duckDbQueryRunner_)
      .planNode(std::move(plan))
      .referenceQuery("SELECT 30000")
      .verifier([&](const std::shared_ptr<Task>& task, bool hasSpill) {
        if (hasSpill) {
          return;
        }
        auto planStats = toPlanStats(task->taskStats());
        auto outputBytes = planStats.at(joinNodeId).outputBytes;
        ASSERT_LT(outputBytes, ((40 + 50 + 30) / 3 + 8) * 1000 * 10 * 5);
        // Verify number of memory allocations. Should not be too high if
        // hash join is able to re-use output vectors that contain
        // build-side data.
        ASSERT_GT(40, task->pool()->getMemoryUsageTracker()->getNumAllocs());
      })
      .run();
}

/// Test an edge case in producing small output batches where the logic to
/// calculate the set of probe-side rows to load lazy vectors for was triggering
/// a crash.
TEST_F(HashJoinTest, smallOutputBatchSize) {
  // Setup probe data with 50 non-null matching keys followed by 50 null
  // keys: 1, 2, 1, 2,...null, null.
  auto probeVectors = makeRowVector({
      makeFlatVector<int32_t>(
          100,
          [](auto row) { return 1 + row % 2; },
          [](auto row) { return row > 50; }),
      makeFlatVector<int32_t>(100, [](auto row) { return row * 10; }),
  });

  // Setup build side to match non-null probe side keys.
  auto buildVectors = makeRowVector(
      {"u_c0", "u_c1"},
      {
          makeFlatVector<int32_t>({1, 2}),
          makeFlatVector<int32_t>({100, 200}),
      });

  createDuckDbTable("t", {probeVectors});
  createDuckDbTable("u", {buildVectors});

  // Plan hash inner join with a filter.
  auto planNodeIdGenerator = std::make_shared<core::PlanNodeIdGenerator>();
  auto plan = PlanBuilder(planNodeIdGenerator)
                  .values({probeVectors})
                  .hashJoin(
                      {"c0"},
                      {"u_c0"},
                      PlanBuilder(planNodeIdGenerator)
                          .values({buildVectors})
                          .planNode(),
                      "c1 < u_c1",
                      {"c0", "u_c1"})
                  .planNode();

  // Use small output batch size to trigger logic for calculating set of
  // probe-side rows to load lazy vectors for.
  HashJoinBuilder(*pool_, duckDbQueryRunner_)
      .planNode(std::move(plan))
      .config(core::QueryConfig::kPreferredOutputBatchSize, std::to_string(10))
      .referenceQuery("SELECT c0, u_c1 FROM t, u WHERE c0 = u_c0 AND c1 < u_c1")
      .injectSpill(false)
      .run();
}

TEST_F(HashJoinTest, spillFileSize) {
  const std::vector<uint64_t> maxSpillFileSizes({0, 1, 1'000'000'000});
  for (const auto spillFileSize : maxSpillFileSizes) {
    SCOPED_TRACE(fmt::format("spillFileSize: {}", spillFileSize));
    HashJoinBuilder(*pool_, duckDbQueryRunner_)
        .numDrivers(numDrivers_)
        .keyTypes({BIGINT()})
        .probeVectors(100, 3)
        .buildVectors(100, 3)
        .referenceQuery(
            "SELECT t_k0, t_data, u_k0, u_data FROM t, u WHERE t.t_k0 = u.u_k0")
        .config(core::QueryConfig::kSpillStartPartitionBit, "48")
        .config(core::QueryConfig::kSpillPartitionBits, "3")
        .config(
            core::QueryConfig::kMaxSpillFileSize, std::to_string(spillFileSize))
        .checkSpillStats(false)
        .maxSpillLevel(0)
        .verifier([&](const std::shared_ptr<Task>& task, bool hasSpill) {
          if (!hasSpill) {
            return;
          }
          const auto stats = taskSpilledStats(*task);
          const int32_t numPartitions = stats.spilledPartitions;
          const auto fileSizes = numTaskSpillFiles(*task);
          if (spillFileSize != 1) {
            ASSERT_EQ(fileSizes.first, numPartitions);
          } else {
            ASSERT_GT(fileSizes.first, numPartitions);
          }
        })
        .run();
  }
}
} // namespace<|MERGE_RESOLUTION|>--- conflicted
+++ resolved
@@ -1806,11 +1806,7 @@
   }
 }
 
-<<<<<<< HEAD
-TEST_P(MultiThreadedHashJoinTest, antiJoin) {
-=======
 TEST_P(MultiThreadedHashJoinTest, antiJoinWithFilterAndEmptyBuild) {
->>>>>>> 76fd01f6
   auto probeVectors = makeBatches(4, [&](int32_t /*unused*/) {
     return makeRowVector(
         {"t0", "t1"},
@@ -1823,11 +1819,7 @@
     return makeRowVector(
         {"u0", "u1"},
         {
-<<<<<<< HEAD
-            makeNullableFlatVector<int32_t>({std::nullopt, 2, 3}),
-=======
             makeNullableFlatVector<int32_t>({3, 2, 3}),
->>>>>>> 76fd01f6
             makeFlatVector<int32_t>({0, 2, 3}),
         });
   });
@@ -1837,29 +1829,6 @@
       .probeVectors(std::vector<RowVectorPtr>(probeVectors))
       .buildKeys({"u0"})
       .buildVectors(std::vector<RowVectorPtr>(buildVectors))
-<<<<<<< HEAD
-      .joinType(core::JoinType::kAnti)
-      .joinOutputLayout({"t0", "t1"})
-      .referenceQuery(
-          "SELECT t.* FROM t WHERE NOT EXISTS (SELECT * FROM u WHERE u.u0 = t.t0)")
-      .run();
-  std::vector<std::string> filters({"u1 > t1", "u1 * t1 > 0"});
-  for (const std::string& filter : filters) {
-    HashJoinBuilder(*pool_, duckDbQueryRunner_)
-        .numDrivers(numDrivers_)
-        .probeKeys({"t0"})
-        .probeVectors(std::vector<RowVectorPtr>(probeVectors))
-        .buildKeys({"u0"})
-        .buildVectors(std::vector<RowVectorPtr>(buildVectors))
-        .joinType(core::JoinType::kAnti)
-        .joinFilter(filter)
-        .joinOutputLayout({"t0", "t1"})
-        .referenceQuery(fmt::format(
-            "SELECT t.* FROM t WHERE NOT EXISTS (SELECT * FROM u WHERE u.u0 = t.t0 AND {})",
-            filter))
-        .run();
-  }
-=======
       .buildFilter("u0 < 0")
       .joinType(core::JoinType::kAnti)
       .joinFilter("u1 > t1")
@@ -1875,7 +1844,6 @@
         ASSERT_EQ(maxHashBuildSpillLevel(*task), -1);
       })
       .run();
->>>>>>> 76fd01f6
 }
 
 TEST_P(MultiThreadedHashJoinTest, leftJoin) {
